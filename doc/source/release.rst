.. _release:

.. currentmodule:: pandas

.. ipython:: python
   :suppress:

   import os
   import csv
   from StringIO import StringIO
   import pandas as pd
   ExcelWriter = pd.ExcelWriter

   import numpy as np
   np.random.seed(123456)
   randn = np.random.randn
   np.set_printoptions(precision=4, suppress=True)

   import matplotlib.pyplot as plt
   plt.close('all')

   from pandas import *
   import pandas.util.testing as tm

*************
Release Notes
*************

This is the list of changes to pandas between each release. For full details,
see the commit logs at http://github.com/pydata/pandas

**What is it**

pandas is a Python package providing fast, flexible, and expressive data
structures designed to make working with “relational” or “labeled” data both
easy and intuitive. It aims to be the fundamental high-level building block for
doing practical, real world data analysis in Python. Additionally, it has the
broader goal of becoming the most powerful and flexible open source data
analysis / manipulation tool available in any language.

**Where to get it**

* Source code: http://github.com/pydata/pandas
* Binary installers on PyPI: http://pypi.python.org/pypi/pandas
* Documentation: http://pandas.pydata.org

pandas 0.13.0
-------------

**Release date:** not-yet-released

New features
~~~~~~~~~~~~

  - ``plot(kind='kde')`` now accepts the optional parameters ``bw_method`` and
    ``ind``, passed to scipy.stats.gaussian_kde() (for scipy >= 0.11.0) to set
    the bandwidth, and to gkde.evaluate() to specify the indicies at which it
    is evaluated, respecttively. See scipy docs. (:issue:`4298`)
  - Added ``isin`` method to DataFrame (:issue:`4211`)
  - Clipboard functionality now works with PySide (:issue:`4282`)
  - New ``extract`` string method returns regex matches more conveniently (:issue:`4685`)

Improvements to existing features
~~~~~~~~~~~~~~~~~~~~~~~~~~~~~~~~~

  - ``read_html`` now raises a ``URLError`` instead of catching and raising a
    ``ValueError`` (:issue:`4303`, :issue:`4305`)
  - ``read_excel`` now supports an integer in its ``sheetname`` argument giving
    the index of the sheet to read in (:issue:`4301`).
  - ``get_dummies`` works with NaN (:issue:`4446`)
  - Added a test for ``read_clipboard()`` and ``to_clipboard()`` (:issue:`4282`)
  - Added bins argument to ``value_counts`` (:issue:`3945`), also sort and
    ascending, now available in Series method as well as top-level function.
  - Text parser now treats anything that reads like inf ("inf", "Inf", "-Inf",
    "iNf", etc.) to infinity. (:issue:`4220`, :issue:`4219`), affecting
    ``read_table``, ``read_csv``, etc.
  - Added a more informative error message when plot arguments contain
    overlapping color and style arguments (:issue:`4402`)
  - Significant table writing performance improvements in ``HDFStore``
  - JSON date serialisation now performed in low-level C code.
  - Add ``drop_level`` argument to xs (:issue:`4180`)
  - Can now resample a DataFrame with ohlc (:issue:`2320`)
  - ``Index.copy()`` and ``MultiIndex.copy()`` now accept keyword arguments to
    change attributes (i.e., ``names``, ``levels``, ``labels``)
    (:issue:`4039`)
  - Add ``rename`` and ``set_names`` methods to ``Index`` as well as
    ``set_names``, ``set_levels``, ``set_labels`` to ``MultiIndex``.
    (:issue:`4039`)
  - A Series of dtype ``timedelta64[ns]`` can now be divided/multiplied
    by an integer series (:issue`4521`)
  - A Series of dtype ``timedelta64[ns]`` can now be divided by another
    ``timedelta64[ns]`` object to yield a ``float64`` dtyped Series. This
    is frequency conversion.
  - Timedelta64 support ``fillna/ffill/bfill`` with an integer interpreted as seconds,
    or a ``timedelta`` (:issue:`3371`)
  - Box numeric ops on ``timedelta`` Series (:issue:`4984`)
  - Datetime64 support ``ffill/bfill``
  - Performance improvements with ``__getitem__`` on ``DataFrames`` with
    when the key is a column
  - Support for using a ``DatetimeIndex/PeriodsIndex`` directly in a datelike calculation
    e.g. s-s.index (:issue:`4629`)
  - Better/cleaned up exceptions in core/common, io/excel and core/format
    (:issue:`4721`, :issue:`3954`), as well as cleaned up test cases in
    tests/test_frame, tests/test_multilevel (:issue:`4732`).
  - Performance improvement of timesesies plotting with PeriodIndex and added
    test to vbench (:issue:`4705` and :issue:`4722`)
  - Add ``axis`` and ``level`` keywords to ``where``, so that the ``other`` argument
    can now be an alignable pandas object.
  - ``to_datetime`` with a format of '%Y%m%d' now parses much faster
  - It's now easier to hook new Excel writers into pandas (just subclass
    ``ExcelWriter`` and register your engine). You can specify an ``engine`` in
    ``to_excel`` or in ``ExcelWriter``.  You can also specify which writers you
    want to use by default with config options ``io.excel.xlsx.writer`` and
    ``io.excel.xls.writer``. (:issue:`4745`, :issue:`4750`)
  - ``Panel.to_excel()`` now accepts keyword arguments that will be passed to
    its ``DataFrame``'s ``to_excel()`` methods. (:issue:`4750`)
  - Added XlsxWriter as an optional ``ExcelWriter``  engine. This is about 5x
    faster than the default openpyxl xlsx writer and is equivalent in speed
    to the xlwt xls writer module. (:issue:`4542`)
  - allow DataFrame constructor to accept more list-like objects, e.g. list of
    ``collections.Sequence`` and ``array.Array`` objects (:issue:`3783`,:issue:`4297`, :issue:`4851`),
    thanks @lgautier
  - DataFrame constructor now accepts a numpy masked record array (:issue:`3478`),
    thanks @jnothman
  - ``__getitem__`` with ``tuple`` key (e.g., ``[:, 2]``) on ``Series``
    without ``MultiIndex`` raises ``ValueError`` (:issue:`4759`, :issue:`4837`)
  - ``read_json`` now raises a (more informative) ``ValueError`` when the dict
    contains a bad key and ``orient='split'`` (:issue:`4730`, :issue:`4838`)
  - ``read_stata`` now accepts Stata 13 format (:issue:`4291`)
  - ``ExcelWriter`` and ``ExcelFile`` can be used as contextmanagers.
    (:issue:`3441`, :issue:`4933`)
  - ``pandas`` is now tested with two different versions of ``statsmodels``
    (0.4.3 and 0.5.0) (:issue:`4981`).

API Changes
~~~~~~~~~~~

  - ``DataFrame.reindex()`` and forward/backward filling now raises ValueError
    if either index is not monotonic (:issue: `4483`, :issue: `4484`).
  - ``pandas`` now is Python 2/3 compatible without the need for 2to3 thanks to
    @jtratner. As a result, pandas now uses iterators more extensively. This
    also led to the introduction of substantive parts of the Benjamin
    Peterson's ``six`` library into compat. (:issue:`4384`, :issue:`4375`,
    :issue:`4372`)
  - ``pandas.util.compat`` and ``pandas.util.py3compat`` have been merged into
    ``pandas.compat``. ``pandas.compat`` now includes many functions allowing
    2/3 compatibility. It contains both list and iterator versions of range,
    filter, map and zip, plus other necessary elements for Python 3
    compatibility. ``lmap``, ``lzip``, ``lrange`` and ``lfilter`` all produce
    lists instead of iterators, for compatibility with ``numpy``, subscripting
    and ``pandas`` constructors.(:issue:`4384`, :issue:`4375`, :issue:`4372`)
  - deprecated ``iterkv``, which will be removed in a future release (was just
    an alias of iteritems used to get around ``2to3``'s changes).
    (:issue:`4384`, :issue:`4375`, :issue:`4372`)
  - ``Series.get`` with negative indexers now returns the same as ``[]`` (:issue:`4390`)
  - allow ``ix/loc`` for Series/DataFrame/Panel to set on any axis even when the single-key is not currently contained in
    the index for that axis (:issue:`2578`)
  - ``at`` now will enlarge the object inplace (and return the same) (:issue:`2578`)

  - ``HDFStore``

    - ``append_to_multiple`` automatically synchronizes writing rows to multiple
      tables and adds a ``dropna`` kwarg (:issue:`4698`)
    - handle a passed ``Series`` in table format (:issue:`4330`)
    - added an ``is_open`` property to indicate if the underlying file handle is_open;
      a closed store will now report 'CLOSED' when viewing the store (rather than raising an error)
      (:issue:`4409`)
    - a close of a ``HDFStore`` now will close that instance of the ``HDFStore``
      but will only close the actual file if the ref count (by ``PyTables``) w.r.t. all of the open handles
      are 0. Essentially you have a local instance of ``HDFStore`` referenced by a variable. Once you
      close it, it will report closed. Other references (to the same file) will continue to operate
      until they themselves are closed. Performing an action on a closed file will raise
      ``ClosedFileError``
    - removed the ``_quiet`` attribute, replace by a ``DuplicateWarning`` if retrieving
      duplicate rows from a table (:issue:`4367`)
    - removed the ``warn`` argument from ``open``. Instead a ``PossibleDataLossError`` exception will
      be raised if you try to use ``mode='w'`` with an OPEN file handle (:issue:`4367`)
    - allow a passed locations array or mask as a ``where`` condition (:issue:`4467`)
    - add the keyword ``dropna=True`` to ``append`` to change whether ALL nan rows are not written
      to the store (default is ``True``, ALL nan rows are NOT written), also settable
      via the option ``io.hdf.dropna_table`` (:issue:`4625`)
    - the ``format`` keyword now replaces the ``table`` keyword; allowed values are ``fixed(f)|table(t)``
      the ``Storer`` format has been renamed to ``Fixed``
    - a column multi-index will be recreated properly (:issue:`4710`); raise on trying to use a multi-index
      with data_columns on the same axis
    - ``select_as_coordinates`` will now return an ``Int64Index`` of the resultant selection set
    - support ``timedelta64[ns]`` as a serialization type (:issue:`3577`)
    - store `datetime.date` objects as ordinals rather then timetuples to avoid timezone issues (:issue:`2852`),
      thanks @tavistmorph and @numpand
  - ``JSON``

    - added ``date_unit`` parameter to specify resolution of timestamps. Options
      are seconds, milliseconds, microseconds and nanoseconds. (:issue:`4362`, :issue:`4498`).

  - ``Index`` and ``MultiIndex`` changes (:issue:`4039`):

    - Setting ``levels`` and ``labels`` directly on ``MultiIndex`` is now
      deprecated. Instead, you can use the ``set_levels()`` and
      ``set_labels()`` methods.
    - ``levels``, ``labels`` and ``names`` properties no longer return lists,
      but instead return containers that do not allow setting of items
      ('mostly immutable')
    - ``levels``, ``labels`` and ``names`` are validated upon setting and are
      either copied or shallow-copied.
    - ``__deepcopy__`` now returns a shallow copy (currently: a view) of the
      data - allowing metadata changes.
    - ``MultiIndex.astype()`` now only allows ``np.object_``-like dtypes and
      now returns a ``MultiIndex`` rather than an ``Index``. (:issue:`4039`)
   - Added ``is_`` method to ``Index`` that allows fast equality comparison of
     views (similar to ``np.may_share_memory`` but no false positives, and
     changes on ``levels`` and ``labels`` setting on ``MultiIndex``).
     (:issue:`4859`, :issue:`4909`)

  - Infer and downcast dtype if ``downcast='infer'`` is passed to ``fillna/ffill/bfill`` (:issue:`4604`)
  - ``__nonzero__`` for all NDFrame objects, will now raise a ``ValueError``, this reverts back to (:issue:`1073`, :issue:`4633`)
    behavior.
  - ``DataFrame.update()`` no longer raises a ``DataConflictError``, it now
    will raise a ``ValueError`` instead (if necessary) (:issue:`4732`)
  - ``Series.isin()`` and ``DataFrame.isin()``  now raise a ``TypeError`` when
    passed a string (:issue:`4763`). Pass a ``list`` of one element (containing
    the string) instead.
  - Remove undocumented/unused ``kind`` keyword argument from ``read_excel``, and ``ExcelFile``. (:issue:`4713`, :issue:`4712`)
  - The ``method`` argument of ``NDFrame.replace()`` is valid again, so that a
    a list can be passed to ``to_replace`` (:issue:`4743`).
  - provide automatic dtype conversions on _reduce operations (:issue:`3371`)
  - exclude non-numerics if mixed types with datelike in _reduce operations (:issue:`3371`)
  - default for ``tupleize_cols`` is now ``False`` for both ``to_csv`` and ``read_csv``. Fair warning in 0.12 (:issue:`3604`)
  - moved timedeltas support to pandas.tseries.timedeltas.py; add timedeltas string parsing,
    add top-level ``to_timedelta`` function
  - ``NDFrame`` now is compatible with Python's toplevel ``abs()`` function (:issue:`4821`).
  - raise a ``TypeError`` on invalid comparison ops on Series/DataFrame (e.g. integer/datetime) (:issue:`4968`)
  - Added a new index type, ``Float64Index``. This will be automatically created when passing floating values in index creation.
    This enables a pure label-based slicing paradigm that makes ``[],ix,loc`` for scalar indexing and slicing work exactly the same.
    Indexing on other index types are preserved (and positional fallback for ``[],ix``), with the exception, that floating point slicing
    on indexes on non ``Float64Index`` will raise a ``TypeError``, e.g. ``Series(range(5))[3.5:4.5]`` (:issue:`263`)
  - Make Categorical repr nicer (:issue:`4368`)

Internal Refactoring
~~~~~~~~~~~~~~~~~~~~

In 0.13.0 there is a major refactor primarily to subclass ``Series`` from ``NDFrame``,
which is the base class currently for ``DataFrame`` and ``Panel``, to unify methods
and behaviors. Series formerly subclassed directly from ``ndarray``. (:issue:`4080`, :issue:`3862`, :issue:`816`)
See :ref:`Internal Refactoring<whatsnew_0130.refactoring>`

- Refactor of series.py/frame.py/panel.py to move common code to generic.py

  - added ``_setup_axes`` to created generic NDFrame structures
  - moved methods

    - ``from_axes,_wrap_array,axes,ix,loc,iloc,shape,empty,swapaxes,transpose,pop``
    - ``__iter__,keys,__contains__,__len__,__neg__,__invert__``
    - ``convert_objects,as_blocks,as_matrix,values``
    - ``__getstate__,__setstate__`` (compat remains in frame/panel)
    - ``__getattr__,__setattr__``
    - ``_indexed_same,reindex_like,align,where,mask``
    - ``fillna,replace`` (``Series`` replace is now consistent with ``DataFrame``)
    - ``filter`` (also added axis argument to selectively filter on a different axis)
    - ``reindex,reindex_axis,take``
    - ``truncate`` (moved to become part of ``NDFrame``)

- These are API changes which make ``Panel`` more consistent with ``DataFrame``

  - ``swapaxes`` on a ``Panel`` with the same axes specified now return a copy
  - support attribute access for setting
  - ``filter`` supports same api as original ``DataFrame`` filter
  - ``fillna`` refactored to ``core/generic.py``, while > 3ndim is ``NotImplemented``

- Series now inherits from ``NDFrame`` rather than directly from ``ndarray``.
  There are several minor changes that affect the API.

  - numpy functions that do not support the array interface will now
    return ``ndarrays`` rather than series, e.g. ``np.diff``, ``np.ones_like``, ``np.where``
  - ``Series(0.5)`` would previously return the scalar ``0.5``, this is no
    longer supported
  - ``TimeSeries`` is now an alias for ``Series``. the property ``is_time_series``
    can be used to distinguish (if desired)

- Refactor of Sparse objects to use BlockManager

  - Created a new block type in internals, ``SparseBlock``, which can hold multi-dtypes
    and is non-consolidatable. ``SparseSeries`` and ``SparseDataFrame`` now inherit
    more methods from there hierarchy (Series/DataFrame), and no longer inherit
    from ``SparseArray`` (which instead is the object of the ``SparseBlock``)
  - Sparse suite now supports integration with non-sparse data. Non-float sparse
    data is supportable (partially implemented)
  - Operations on sparse structures within DataFrames should preserve sparseness,
    merging type operations will convert to dense (and back to sparse), so might
    be somewhat inefficient
  - enable setitem on ``SparseSeries`` for boolean/integer/slices
  - ``SparsePanels`` implementation is unchanged (e.g. not using BlockManager, needs work)

- added ``ftypes`` method to Series/DataFame, similar to ``dtypes``, but indicates
  if the underlying is sparse/dense (as well as the dtype)
- All ``NDFrame`` objects now have a ``_prop_attributes``, which can be used to indcated various
  values to propogate to a new object from an existing (e.g. name in ``Series`` will follow
  more automatically now)
- Internal type checking is now done via a suite of generated classes, allowing ``isinstance(value, klass)``
  without having to directly import the klass, courtesy of @jtratner
- Bug in Series update where the parent frame is not updating its cache based on
  changes (:issue:`4080`) or types (:issue:`3217`), fillna (:issue:`3386`)
- Indexing with dtype conversions fixed (:issue:`4463`, :issue:`4204`)
- Refactor ``Series.reindex`` to core/generic.py (:issue:`4604`, :issue:`4618`), allow ``method=`` in reindexing
  on a Series to work
- ``Series.copy`` no longer accepts the ``order`` parameter and is now consistent with ``NDFrame`` copy
- Refactor ``rename`` methods to core/generic.py; fixes ``Series.rename`` for (:issue:`4605`), and adds ``rename``
  with the same signature for ``Panel``
- Series (for index) / Panel (for items) now as attribute access to its elements  (:issue:`1903`)
- Refactor ``clip`` methods to core/generic.py (:issue:`4798`)
- Refactor of ``_get_numeric_data/_get_bool_data`` to core/generic.py, allowing Series/Panel functionaility
- Refactor of Series arithmetic with time-like objects (datetime/timedelta/time
  etc.) into a separate, cleaned up wrapper class. (:issue:`4613`)
- Complex compat for ``Series`` with ``ndarray``. (:issue:`4819`)
- Removed unnecessary ``rwproperty`` from codebase in favor of builtin property. (:issue:`4843`)

Experimental Features
~~~~~~~~~~~~~~~~~~~~~

- The new :func:`~pandas.eval` function implements expression evaluation using
  ``numexpr`` behind the scenes. This results in large speedups for complicated
  expressions involving large DataFrames/Series.
- :class:`~pandas.DataFrame` has a new :meth:`~pandas.DataFrame.eval` that
  evaluates an expression in the context of the ``DataFrame``.
- A :meth:`~pandas.DataFrame.query` method has been added that allows
  you to select elements of a ``DataFrame`` using a natural query syntax nearly
  identical to Python syntax.

.. _release.bug_fixes-0.13.0:


Bug Fixes
~~~~~~~~~

  - ``HDFStore``

    - raising an invalid ``TypeError`` rather than ``ValueError`` when appending
      with a different block ordering (:issue:`4096`)
    - ``read_hdf`` was not respecting as passed ``mode`` (:issue:`4504`)
    - appending a 0-len table will work correctly (:issue:`4273`)
    - ``to_hdf`` was raising when passing both arguments ``append`` and ``table`` (:issue:`4584`)
    - reading from a store with duplicate columns across dtypes would raise (:issue:`4767`)
  - Fixed bug in tslib.tz_convert(vals, tz1, tz2): it could raise IndexError exception while
    trying to access trans[pos + 1] (:issue:`4496`)
  - The ``by`` argument now works correctly with the ``layout`` argument
    (:issue:`4102`, :issue:`4014`) in ``*.hist`` plotting methods
  - Fixed bug in ``PeriodIndex.map`` where using ``str`` would return the str
    representation of the index (:issue:`4136`)
  - Fixed test failure ``test_time_series_plot_color_with_empty_kwargs`` when
    using custom matplotlib default colors (:issue:`4345`)
  - Fix running of stata IO tests. Now uses temporary files to write
    (:issue:`4353`)
  - Fixed an issue where ``DataFrame.sum`` was slower than ``DataFrame.mean``
    for integer valued frames (:issue:`4365`)
  - ``read_html`` tests now work with Python 2.6 (:issue:`4351`)
  - Fixed bug where ``network`` testing was throwing ``NameError`` because a
    local variable was undefined (:issue:`4381`)
  - In ``to_json``, raise if a passed ``orient`` would cause loss of data because
    of a duplicate index (:issue:`4359`)
  - In ``to_json``, fix date handling so milliseconds are the default timestamp
    as the docstring says (:issue:`4362`).
  - ``as_index`` is no longer ignored when doing groupby apply (:issue:`4648`), (:issue:`3417`)
  - JSON NaT handling fixed, NaTs are now serialised to `null` (:issue:`4498`)
  - Fixed JSON handling of escapable characters in JSON object keys (:issue:`4593`)
  - Fixed passing ``keep_default_na=False`` when ``na_values=None`` (:issue:`4318`)
  - Fixed bug with ``values`` raising an error on a DataFrame with duplicate columns and mixed
    dtypes, surfaced in (:issue:`4377`)
  - Fixed bug with duplicate columns and type conversion in ``read_json`` when
    ``orient='split'`` (:issue:`4377`)
  - Fixed JSON bug where locales with decimal separators other than '.' threw
    exceptions when encoding / decoding certain values. (:issue:`4918`)
  - Fix ``.iat`` indexing with a ``PeriodIndex`` (:issue:`4390`)
  - Fixed an issue where ``PeriodIndex`` joining with self was returning a new
    instance rather than the same instance (:issue:`4379`); also adds a test
    for this for the other index types
  - Fixed a bug with all the dtypes being converted to object when using the CSV cparser
    with the usecols parameter (:issue: `3192`)
  - Fix an issue in merging blocks where the resulting DataFrame had partially
    set _ref_locs (:issue:`4403`)
  - Fixed an issue where hist subplots were being overwritten when they were
    called using the top level matplotlib API (:issue:`4408`)
  - Fixed a bug where calling ``Series.astype(str)`` would truncate the string
    (:issue:`4405`, :issue:`4437`)
  - Fixed a py3 compat issue where bytes were being repr'd as tuples
    (:issue:`4455`)
  - Fixed Panel attribute naming conflict if item is named 'a'
    (:issue:`3440`)
  - Fixed an issue where duplicate indexes were raising when plotting
    (:issue:`4486`)
  - Fixed an issue where cumsum and cumprod didn't work with bool dtypes
    (:issue:`4170`, :issue:`4440`)
  - Fixed Panel slicing issued in ``xs`` that was returning an incorrect dimmed object
    (:issue:`4016`)
  - Fix resampling bug where custom reduce function not used if only one group (:issue:`3849`, :issue:`4494`)
  - Fixed Panel assignment with a transposed frame (:issue:`3830`)
  - Raise on set indexing with a Panel and a Panel as a value which needs alignment (:issue:`3777`)
  - frozenset objects now raise in the ``Series`` constructor (:issue:`4482`,
    :issue:`4480`)
  - Fixed issue with sorting a duplicate multi-index that has multiple dtypes (:issue:`4516`)
  - Fixed bug in ``DataFrame.set_values`` which was causing name attributes to
    be lost when expanding the index. (:issue:`3742`, :issue:`4039`)
  - Fixed issue where individual ``names``, ``levels`` and ``labels`` could be
    set on ``MultiIndex`` without validation (:issue:`3714`, :issue:`4039`)
  - Fixed (:issue:`3334`) in pivot_table. Margins did not compute if values is the index.
  - Fix bug in having a rhs of ``np.timedelta64`` or ``np.offsets.DateOffset`` when operating
    with datetimes (:issue:`4532`)
  - Fix arithmetic with series/datetimeindex and ``np.timedelta64`` not working the same (:issue:`4134`)
    and buggy timedelta in numpy 1.6 (:issue:`4135`)
  - Fix bug in ``pd.read_clipboard`` on windows with PY3 (:issue:`4561`); not decoding properly
  - ``tslib.get_period_field()`` and ``tslib.get_period_field_arr()`` now raise
    if code argument out of range (:issue:`4519`, :issue:`4520`)
  - Fix boolean indexing on an empty series loses index names (:issue:`4235`),
    infer_dtype works with empty arrays.
  - Fix reindexing with multiple axes; if an axes match was not replacing the current axes, leading
    to a possible lazay frequency inference issue (:issue:`3317`)
  - Fixed issue where ``DataFrame.apply`` was reraising exceptions incorrectly
    (causing the original stack trace to be truncated).
  - Fix selection with ``ix/loc`` and non_unique selectors (:issue:`4619`)
  - Fix assignment with iloc/loc involving a dtype change in an existing column (:issue:`4312`)
    have internal setitem_with_indexer in core/indexing to use Block.setitem
  - Fixed bug where thousands operator was not handled correctly for floating point numbers
    in csv_import (:issue:`4322`)
  - Fix an issue with CacheableOffset not properly being used by many DateOffset; this prevented
    the DateOffset from being cached (:issue:`4609`)
  - Fix boolean comparison with a DataFrame on the lhs, and a list/tuple on the rhs (:issue:`4576`)
  - Fix error/dtype conversion with setitem of ``None`` on ``Series/DataFrame`` (:issue:`4667`)
  - Fix decoding based on a passed in non-default encoding in ``pd.read_stata`` (:issue:`4626`)
  - Fix ``DataFrame.from_records`` with a plain-vanilla ``ndarray``. (:issue:`4727`)
  - Fix some inconsistencies with ``Index.rename`` and ``MultiIndex.rename``,
    etc. (:issue:`4718`, :issue:`4628`)
  - Bug in using ``iloc/loc`` with a cross-sectional and duplicate indicies (:issue:`4726`)
  - Bug with using ``QUOTE_NONE`` with ``to_csv`` causing ``Exception``. (:issue:`4328`)
  - Bug with Series indexing not raising an error when the right-hand-side has an incorrect length (:issue:`2702`)
  - Bug in multi-indexing with a partial string selection as one part of a MultIndex (:issue:`4758`)
  - Bug with reindexing on the index with a non-unique index will now raise ``ValueError`` (:issue:`4746`)
  - Bug in setting with ``loc/ix`` a single indexer with a multi-index axis and a numpy array, related to (:issue:`3777`)
  - Bug in concatenation with duplicate columns across dtypes not merging with axis=0 (:issue:`4771`, :issue:`4975`)
  - Bug in ``iloc`` with a slice index failing (:issue:`4771`)
  - Incorrect error message with no colspecs or width in ``read_fwf``. (:issue:`4774`)
  - Fix bugs in indexing in a Series with a duplicate index (:issue:`4548`, :issue:`4550`)
  - Fixed bug with reading compressed files with ``read_fwf`` in Python 3.
    (:issue:`3963`)
  - Fixed an issue with a duplicate index and assignment with a dtype change (:issue:`4686`)
  - Fixed bug with reading compressed files in as ``bytes`` rather than ``str``
    in Python 3. Simplifies bytes-producing file-handling in Python 3
    (:issue:`3963`, :issue:`4785`).
  - Fixed an issue related to ticklocs/ticklabels with log scale bar plots
    across different versions of matplotlib (:issue:`4789`)
  - Suppressed DeprecationWarning associated with internal calls issued by repr() (:issue:`4391`)
  - Fixed an issue with a duplicate index and duplicate selector with ``.loc`` (:issue:`4825`)
  - Fixed an issue with ``DataFrame.sort_index`` where, when sorting by a
    single column and passing a list for ``ascending``, the argument for
    ``ascending`` was being interpreted as ``True`` (:issue:`4839`,
    :issue:`4846`)
  - Fixed ``Panel.tshift`` not working. Added `freq` support to ``Panel.shift`` (:issue:`4853`)
  - Fix an issue in TextFileReader w/ Python engine (i.e. PythonParser)
    with thousands != "," (:issue:`4596`)
  - Bug in getitem with a duplicate index when using where (:issue:`4879`)
  - Fix Type inference code coerces float column into datetime (:issue:`4601`)
  - Fixed ``_ensure_numeric`` does not check for complex numbers (:issue:`4902`)
  - Fixed a bug in ``Series.hist`` where two figures were being created when
    the ``by`` argument was passed (:issue:`4112`, :issue:`4113`).
  - Fixed a bug in ``convert_objects`` for > 2 ndims (:issue:`4937`)
  - Fixed a bug in DataFrame/Panel cache insertion and subsequent indexing (:issue:`4939`)
  - Fixed string methods for ``FrozenNDArray`` and ``FrozenList`` (:issue:`4929`)
  - Fixed a bug with setting invalid or out-of-range values in indexing
    enlargement scenarios (:issue:`4940`)
  - Tests for fillna on empty Series (:issue:`4346`), thanks @immerrr
  - Fixed a bug where ``ValueError`` wasn't correctly raised when column names
    weren't strings (:issue:`4956`)
  - Fixed ``copy()`` to shallow copy axes/indices as well and thereby keep
    separate metadata. (:issue:`4202`, :issue:`4830`)
  - Fixed skiprows option in Python parser for read_csv (:issue:`4382`)
<<<<<<< HEAD
  - Fixed bug preventing ``cut`` from working with ``np.inf`` levels without
    explicitly passing labels (:issue:`3415`)
=======
  - Fixed wrong check for overlapping in ``DatetimeIndex.union`` (:issue:`4564`)
>>>>>>> 3584e503

pandas 0.12.0
-------------

**Release date:** 2013-07-24

New features
~~~~~~~~~~~~

  - ``pd.read_html()`` can now parse HTML strings, files or urls and returns a
    list of ``DataFrame`` s courtesy of @cpcloud. (:issue:`3477`,
    :issue:`3605`, :issue:`3606`)
  - Support for reading Amazon S3 files. (:issue:`3504`)
  - Added module for reading and writing JSON strings/files: pandas.io.json
    includes ``to_json`` DataFrame/Series method, and a ``read_json`` top-level reader
    various issues (:issue:`1226`, :issue:`3804`, :issue:`3876`, :issue:`3867`, :issue:`1305`)
  - Added module for reading and writing Stata files: pandas.io.stata (:issue:`1512`)
    includes ``to_stata`` DataFrame method, and a ``read_stata`` top-level reader
  - Added support for writing in ``to_csv`` and reading in ``read_csv``,
    multi-index columns. The ``header`` option in ``read_csv`` now accepts a
    list of the rows from which to read the index. Added the option,
    ``tupleize_cols`` to provide compatiblity for the pre 0.12 behavior of
    writing and reading multi-index columns via a list of tuples. The default in
    0.12 is to write lists of tuples and *not* interpret list of tuples as a
    multi-index column.
    Note: The default value will change in 0.12 to make the default *to* write and
    read multi-index columns in the new format. (:issue:`3571`, :issue:`1651`, :issue:`3141`)
  - Add iterator to ``Series.str`` (:issue:`3638`)
  - ``pd.set_option()`` now allows N option, value pairs (:issue:`3667`).
  - Added keyword parameters for different types of scatter_matrix subplots
  - A ``filter`` method on grouped Series or DataFrames returns a subset of
    the original (:issue:`3680`, :issue:`919`)
  - Access to historical Google Finance data in pandas.io.data (:issue:`3814`)
  - DataFrame plotting methods can sample column colors from a Matplotlib
    colormap via the ``colormap`` keyword. (:issue:`3860`)

Improvements to existing features
~~~~~~~~~~~~~~~~~~~~~~~~~~~~~~~~~

  - Fixed various issues with internal pprinting code, the repr() for various objects
    including TimeStamp and Index now produces valid python code strings and
    can be used to recreate the object, (:issue:`3038`, :issue:`3379`, :issue:`3251`, :issue:`3460`)
  - ``convert_objects`` now accepts a ``copy`` parameter (defaults to ``True``)
  - ``HDFStore``

    - will retain index attributes (freq,tz,name) on recreation (:issue:`3499`,:issue:`4098`)
    - will warn with a ``AttributeConflictWarning`` if you are attempting to append
      an index with a different frequency than the existing, or attempting
      to append an index with a different name than the existing
    - support datelike columns with a timezone as data_columns (:issue:`2852`)
    - table writing performance improvements.
    - support python3 (via ``PyTables 3.0.0``) (:issue:`3750`)
  - Add modulo operator to Series, DataFrame
  - Add ``date`` method to DatetimeIndex
  - Add ``dropna`` argument to pivot_table (:issue: `3820`)
  - Simplified the API and added a describe method to Categorical
  - ``melt`` now accepts the optional parameters ``var_name`` and ``value_name``
    to specify custom column names of the returned DataFrame (:issue:`3649`),
    thanks @hoechenberger. If ``var_name`` is not specified and ``dataframe.columns.name``
    is not None, then this will be used as the ``var_name`` (:issue:`4144`).
    Also support for MultiIndex columns.
  - clipboard functions use pyperclip (no dependencies on Windows, alternative
    dependencies offered for Linux) (:issue:`3837`).
  - Plotting functions now raise a ``TypeError`` before trying to plot anything
    if the associated objects have have a dtype of ``object`` (:issue:`1818`,
    :issue:`3572`, :issue:`3911`, :issue:`3912`), but they will try to convert object
    arrays to numeric arrays if possible so that you can still plot, for example, an
    object array with floats. This happens before any drawing takes place which
    elimnates any spurious plots from showing up.
  - Added Faq section on repr display options, to help users customize their setup.
  - ``where`` operations that result in block splitting are much faster (:issue:`3733`)
  - Series and DataFrame hist methods now take a ``figsize`` argument (:issue:`3834`)
  - DatetimeIndexes no longer try to convert mixed-integer indexes during join
    operations (:issue:`3877`)
  - Add ``unit`` keyword to ``Timestamp`` and ``to_datetime`` to enable passing of
    integers or floats that are in an epoch unit of ``D, s, ms, us, ns``, thanks @mtkini (:issue:`3969`)
    (e.g. unix timestamps or epoch ``s``, with fracional seconds allowed) (:issue:`3540`)
  - DataFrame corr method (spearman) is now cythonized.
  - Improved ``network`` test decorator to catch ``IOError`` (and therefore
    ``URLError`` as well). Added ``with_connectivity_check`` decorator to allow
    explicitly checking a website as a proxy for seeing if there is network
    connectivity. Plus, new ``optional_args`` decorator factory for decorators.
    (:issue:`3910`, :issue:`3914`)
  - ``read_csv`` will now throw a more informative error message when a file
    contains no columns, e.g., all newline characters
  - Added ``layout`` keyword to DataFrame.hist() for more customizable layout (:issue:`4050`)
  - Timestamp.min and Timestamp.max now represent valid Timestamp instances instead
    of the default datetime.min and datetime.max (respectively), thanks @SleepingPills
  - ``read_html`` now raises when no tables are found and BeautifulSoup==4.2.0
    is detected (:issue:`4214`)

API Changes
~~~~~~~~~~~

  - ``HDFStore``

    - When removing an object, ``remove(key)`` raises
      ``KeyError`` if the key is not a valid store object.
    - raise a ``TypeError`` on passing ``where`` or ``columns``
      to select with a Storer; these are invalid parameters at this time (:issue:`4189`)
    - can now specify an ``encoding`` option to ``append/put``
      to enable alternate encodings (:issue:`3750`)
    - enable support for ``iterator/chunksize`` with ``read_hdf``
  - The repr() for (Multi)Index now obeys display.max_seq_items rather
    then numpy threshold print options. (:issue:`3426`, :issue:`3466`)
  - Added mangle_dupe_cols option to read_table/csv, allowing users
    to control legacy behaviour re dupe cols (A, A.1, A.2 vs A, A ) (:issue:`3468`)
    Note: The default value will change in 0.12 to the "no mangle" behaviour,
    If your code relies on this behaviour, explicitly specify mangle_dupe_cols=True
    in your calls.
  - Do not allow astypes on ``datetime64[ns]`` except to ``object``, and
    ``timedelta64[ns]`` to ``object/int`` (:issue:`3425`)
  - The behavior of ``datetime64`` dtypes has changed with respect to certain
    so-called reduction operations (:issue:`3726`). The following operations now
    raise a ``TypeError`` when perfomed on a ``Series`` and return an *empty*
    ``Series`` when performed on a ``DataFrame`` similar to performing these
    operations on, for example, a ``DataFrame`` of ``slice`` objects:
    - sum, prod, mean, std, var, skew, kurt, corr, and cov
  - Do not allow datetimelike/timedeltalike creation except with valid types
    (e.g. cannot pass ``datetime64[ms]``) (:issue:`3423`)
  - Add ``squeeze`` keyword to ``groupby`` to allow reduction from
    DataFrame -> Series if groups are unique. Regression from 0.10.1,
    partial revert on (:issue:`2893`) with (:issue:`3596`)
  - Raise on ``iloc`` when boolean indexing with a label based indexer mask
    e.g. a boolean Series, even with integer labels, will raise. Since ``iloc``
    is purely positional based, the labels on the Series are not alignable (:issue:`3631`)
  - The ``raise_on_error`` option to plotting methods is obviated by :issue:`3572`,
    so it is removed. Plots now always raise when data cannot be plotted or the
    object being plotted has a dtype of ``object``.
  - ``DataFrame.interpolate()`` is now deprecated. Please use
    ``DataFrame.fillna()`` and ``DataFrame.replace()`` instead (:issue:`3582`,
    :issue:`3675`, :issue:`3676`).
  - the ``method`` and ``axis`` arguments of ``DataFrame.replace()`` are
    deprecated
  - ``DataFrame.replace`` 's ``infer_types`` parameter is removed and now
    performs conversion by default. (:issue:`3907`)
  - Deprecated display.height, display.width is now only a formatting option
    does not control triggering of summary, similar to < 0.11.0.
  - Add the keyword ``allow_duplicates`` to ``DataFrame.insert`` to allow a duplicate column
    to be inserted if ``True``, default is ``False`` (same as prior to 0.12) (:issue:`3679`)
  - io API changes

    - added ``pandas.io.api`` for i/o imports
    - removed ``Excel`` support to ``pandas.io.excel``
    - added top-level ``pd.read_sql`` and ``to_sql`` DataFrame methods
    - removed ``clipboard`` support to ``pandas.io.clipboard``
    - replace top-level and instance methods ``save`` and ``load`` with
      top-level ``read_pickle`` and ``to_pickle`` instance method, ``save`` and
      ``load`` will give deprecation warning.
  - the ``method`` and ``axis`` arguments of ``DataFrame.replace()`` are
    deprecated
  - set FutureWarning to require data_source, and to replace year/month with
    expiry date in pandas.io options. This is in preparation to add options
    data from google (:issue:`3822`)
  - the ``method`` and ``axis`` arguments of ``DataFrame.replace()`` are
    deprecated
  - Implement ``__nonzero__`` for ``NDFrame`` objects (:issue:`3691`, :issue:`3696`)
  - ``as_matrix`` with mixed signed and unsigned dtypes will result in 2 x the lcd of the unsigned
    as an int, maxing with ``int64``, to avoid precision issues (:issue:`3733`)
  - ``na_values`` in a list provided to ``read_csv/read_excel`` will match string and numeric versions
    e.g. ``na_values=['99']`` will match 99 whether the column ends up being int, float, or string (:issue:`3611`)
  - ``read_html`` now defaults to ``None`` when reading, and falls back on
    ``bs4`` + ``html5lib`` when lxml fails to parse. a list of parsers to try
    until success is also valid
  - more consistency in the to_datetime return types (give string/array of string inputs) (:issue:`3888`)
  - The internal ``pandas`` class hierarchy has changed (slightly). The
    previous ``PandasObject`` now is called ``PandasContainer`` and a new
    ``PandasObject`` has become the baseclass for ``PandasContainer`` as well
    as ``Index``, ``Categorical``, ``GroupBy``, ``SparseList``, and
    ``SparseArray`` (+ their base classes). Currently, ``PandasObject``
    provides string methods (from ``StringMixin``). (:issue:`4090`, :issue:`4092`)
  - New ``StringMixin`` that, given a ``__unicode__`` method, gets python 2 and
    python 3 compatible string methods (``__str__``, ``__bytes__``, and
    ``__repr__``). Plus string safety throughout. Now employed in many places
    throughout the pandas library. (:issue:`4090`, :issue:`4092`)

Experimental Features
~~~~~~~~~~~~~~~~~~~~~

  - Added experimental ``CustomBusinessDay`` class to support ``DateOffsets``
    with custom holiday calendars and custom weekmasks. (:issue:`2301`)

Bug Fixes
~~~~~~~~~

  - Fixed an esoteric excel reading bug, xlrd>= 0.9.0 now required for excel
    support. Should provide python3 support (for reading) which has been
    lacking. (:issue:`3164`)
  - Disallow Series constructor called with MultiIndex which caused segfault (:issue:`4187`)
  - Allow unioning of date ranges sharing a timezone (:issue:`3491`)
  - Fix to_csv issue when having a large number of rows and ``NaT`` in some
    columns (:issue:`3437`)
  - ``.loc`` was not raising when passed an integer list (:issue:`3449`)
  - Unordered time series selection was misbehaving when using label slicing (:issue:`3448`)
  - Fix sorting in a frame with a list of columns which contains datetime64[ns] dtypes (:issue:`3461`)
  - DataFrames fetched via FRED now handle '.' as a NaN. (:issue:`3469`)
  - Fix regression in a DataFrame apply with axis=1, objects were not being converted back
    to base dtypes correctly (:issue:`3480`)
  - Fix issue when storing uint dtypes in an HDFStore. (:issue:`3493`)
  - Non-unique index support clarified (:issue:`3468`)

    - Addressed handling of dupe columns in df.to_csv new and old (:issue:`3454`, :issue:`3457`)
    - Fix assigning a new index to a duplicate index in a DataFrame would fail (:issue:`3468`)
    - Fix construction of a DataFrame with a duplicate index
    - ref_locs support to allow duplicative indices across dtypes,
      allows iget support to always find the index (even across dtypes) (:issue:`2194`)
    - applymap on a DataFrame with a non-unique index now works
      (removed warning) (:issue:`2786`), and fix (:issue:`3230`)
    - Fix to_csv to handle non-unique columns (:issue:`3495`)
    - Duplicate indexes with getitem will return items in the correct order (:issue:`3455`, :issue:`3457`)
      and handle missing elements like unique indices (:issue:`3561`)
    - Duplicate indexes with and empty DataFrame.from_records will return a correct frame (:issue:`3562`)
    - Concat to produce a non-unique columns when duplicates are across dtypes is fixed (:issue:`3602`)
    - Non-unique indexing with a slice via ``loc`` and friends fixed (:issue:`3659`)
    - Allow insert/delete to non-unique columns (:issue:`3679`)
    - Extend ``reindex`` to correctly deal with non-unique indices (:issue:`3679`)
    - ``DataFrame.itertuples()`` now works with frames with duplicate column
      names (:issue:`3873`)
    - Bug in non-unique indexing via ``iloc`` (:issue:`4017`); added ``takeable`` argument to
      ``reindex`` for location-based taking
    - Allow non-unique indexing in series via ``.ix/.loc`` and ``__getitem__`` (:issue:`4246`)
    - Fixed non-unique indexing memory allocation issue with ``.ix/.loc`` (:issue:`4280`)

  - Fixed bug in groupby with empty series referencing a variable before assignment. (:issue:`3510`)
  - Allow index name to be used in groupby for non MultiIndex (:issue:`4014`)
  - Fixed bug in mixed-frame assignment with aligned series (:issue:`3492`)
  - Fixed bug in selecting month/quarter/year from a series would not select the time element
    on the last day (:issue:`3546`)
  - Fixed a couple of MultiIndex rendering bugs in df.to_html() (:issue:`3547`, :issue:`3553`)
  - Properly convert np.datetime64 objects in a Series (:issue:`3416`)
  - Raise a ``TypeError`` on invalid datetime/timedelta operations
    e.g. add datetimes, multiple timedelta x datetime
  - Fix ``.diff`` on datelike and timedelta operations (:issue:`3100`)
  - ``combine_first`` not returning the same dtype in cases where it can (:issue:`3552`)
  - Fixed bug with ``Panel.transpose`` argument aliases (:issue:`3556`)
  - Fixed platform bug in ``PeriodIndex.take`` (:issue:`3579`)
  - Fixed bud in incorrect conversion of datetime64[ns] in ``combine_first`` (:issue:`3593`)
  - Fixed bug in reset_index with ``NaN`` in a multi-index (:issue:`3586`)
  - ``fillna`` methods now raise a ``TypeError`` when the ``value`` parameter
    is a ``list`` or ``tuple``.
  - Fixed bug where a time-series was being selected in preference to an actual column name
    in a frame (:issue:`3594`)
  - Make secondary_y work properly for bar plots (:issue:`3598`)
  - Fix modulo and integer division on Series,DataFrames to act similary to ``float`` dtypes to return
    ``np.nan`` or ``np.inf`` as appropriate (:issue:`3590`)
  - Fix incorrect dtype on groupby with ``as_index=False`` (:issue:`3610`)
  - Fix ``read_csv/read_excel`` to correctly encode identical na_values, e.g. ``na_values=[-999.0,-999]``
    was failing (:issue:`3611`)
  - Disable HTML output in qtconsole again. (:issue:`3657`)
  - Reworked the new repr display logic, which users found confusing. (:issue:`3663`)
  - Fix indexing issue in ndim >= 3 with ``iloc`` (:issue:`3617`)
  - Correctly parse date columns with embedded (nan/NaT) into datetime64[ns] dtype in ``read_csv``
    when ``parse_dates`` is specified (:issue:`3062`)
  - Fix not consolidating before to_csv (:issue:`3624`)
  - Fix alignment issue when setitem in a DataFrame with a piece of a DataFrame (:issue:`3626`) or
    a mixed DataFrame and a Series (:issue:`3668`)
  - Fix plotting of unordered DatetimeIndex (:issue:`3601`)
  - ``sql.write_frame`` failing when writing a single column to sqlite (:issue:`3628`),
    thanks to @stonebig
  - Fix pivoting with ``nan`` in the index (:issue:`3558`)
  - Fix running of bs4 tests when it is not installed (:issue:`3605`)
  - Fix parsing of html table (:issue:`3606`)
  - ``read_html()`` now only allows a single backend: ``html5lib`` (:issue:`3616`)
  - ``convert_objects`` with ``convert_dates='coerce'`` was parsing some single-letter strings into today's date
  - ``DataFrame.from_records`` did not accept empty recarrays (:issue:`3682`)
  - ``DataFrame.to_csv`` will succeed with the deprecated option ``nanRep``, @tdsmith
  - ``DataFrame.to_html`` and ``DataFrame.to_latex`` now accept a path for
    their first argument (:issue:`3702`)
  - Fix file tokenization error with \r delimiter and quoted fields (:issue:`3453`)
  - Groupby transform with item-by-item not upcasting correctly (:issue:`3740`)
  - Incorrectly read a HDFStore multi-index Frame witha column specification (:issue:`3748`)
  - ``read_html`` now correctly skips tests (:issue:`3741`)
  - PandasObjects raise TypeError when trying to hash (:issue:`3882`)
  - Fix incorrect arguments passed to concat that are not list-like (e.g. concat(df1,df2)) (:issue:`3481`)
  - Correctly parse when passed the ``dtype=str`` (or other variable-len string dtypes)
    in ``read_csv`` (:issue:`3795`)
  - Fix index name not propogating when using ``loc/ix`` (:issue:`3880`)
  - Fix groupby when applying a custom function resulting in a returned DataFrame was
    not converting dtypes (:issue:`3911`)
  - Fixed a bug where ``DataFrame.replace`` with a compiled regular expression
    in the ``to_replace`` argument wasn't working (:issue:`3907`)
  - Fixed ``__truediv__`` in Python 2.7 with ``numexpr`` installed to actually do true division when dividing
    two integer arrays with at least 10000 cells total (:issue:`3764`)
  - Indexing with a string with seconds resolution not selecting from a time index (:issue:`3925`)
  - csv parsers would loop infinitely if ``iterator=True`` but no ``chunksize`` was
    specified (:issue:`3967`), python parser failing with ``chunksize=1``
  - Fix index name not propogating when using ``shift``
  - Fixed dropna=False being ignored with multi-index stack (:issue:`3997`)
  - Fixed flattening of columns when renaming MultiIndex columns DataFrame (:issue:`4004`)
  - Fix ``Series.clip`` for datetime series. NA/NaN threshold values will now throw ValueError (:issue:`3996`)
  - Fixed insertion issue into DataFrame, after rename (:issue:`4032`)
  - Fixed testing issue where too many sockets where open thus leading to a
    connection reset issue (:issue:`3982`, :issue:`3985`, :issue:`4028`,
    :issue:`4054`)
  - Fixed failing tests in test_yahoo, test_google where symbols were not
    retrieved but were being accessed (:issue:`3982`, :issue:`3985`,
    :issue:`4028`, :issue:`4054`)
  - ``Series.hist`` will now take the figure from the current environment if
    one is not passed
  - Fixed bug where a 1xN DataFrame would barf on a 1xN mask (:issue:`4071`)
  - Fixed running of ``tox`` under python3 where the pickle import was getting
    rewritten in an incompatible way (:issue:`4062`, :issue:`4063`)
  - Fixed bug where sharex and sharey were not being passed to grouped_hist
    (:issue:`4089`)
  - Fix bug where ``HDFStore`` will fail to append because of a different block
    ordering on-disk (:issue:`4096`)
  - Better error messages on inserting incompatible columns to a frame (:issue:`4107`)
  - Fixed bug in ``DataFrame.replace`` where a nested dict wasn't being
    iterated over when regex=False (:issue:`4115`)
  - Fixed bug in ``convert_objects(convert_numeric=True)`` where a mixed numeric and
    object Series/Frame was not converting properly (:issue:`4119`)
  - Fixed bugs in multi-index selection with column multi-index and duplicates
    (:issue:`4145`, :issue:`4146`)
  - Fixed bug in the parsing of microseconds when using the ``format``
    argument in ``to_datetime`` (:issue:`4152`)
  - Fixed bug in ``PandasAutoDateLocator`` where ``invert_xaxis`` triggered
    incorrectly ``MilliSecondLocator``  (:issue:`3990`)
  - Fixed bug in ``Series.where`` where broadcasting a single element input vector
    to the length of the series resulted in multiplying the value
    inside the input (:issue:`4192`)
  - Fixed bug in plotting that wasn't raising on invalid colormap for
    matplotlib 1.1.1 (:issue:`4215`)
  - Fixed the legend displaying in ``DataFrame.plot(kind='kde')`` (:issue:`4216`)
  - Fixed bug where Index slices weren't carrying the name attribute
    (:issue:`4226`)
  - Fixed bug in initializing ``DatetimeIndex`` with an array of strings
    in a certain time zone (:issue:`4229`)
  - Fixed bug where html5lib wasn't being properly skipped (:issue:`4265`)
  - Fixed bug where get_data_famafrench wasn't using the correct file edges
    (:issue:`4281`)

pandas 0.11.0
-------------

**Release date:** 2013-04-22

New features
~~~~~~~~~~~~

  - New documentation section, ``10 Minutes to Pandas``
  - New documentation section, ``Cookbook``
  - Allow mixed dtypes (e.g ``float32/float64/int32/int16/int8``) to coexist in
    DataFrames and propogate in operations
  - Add function to pandas.io.data for retrieving stock index components from
    Yahoo! finance (:issue:`2795`)
  - Support slicing with time objects (:issue:`2681`)
  - Added ``.iloc`` attribute, to support strict integer based indexing,
    analogous to ``.ix`` (:issue:`2922`)
  - Added ``.loc`` attribute, to support strict label based indexing, analagous
    to ``.ix`` (:issue:`3053`)
  - Added ``.iat`` attribute, to support fast scalar access via integers
    (replaces ``iget_value/iset_value``)
  - Added ``.at`` attribute, to support fast scalar access via labels (replaces
    ``get_value/set_value``)
  - Moved functionaility from ``irow,icol,iget_value/iset_value`` to ``.iloc`` indexer
    (via ``_ixs`` methods in each object)
  - Added support for expression evaluation using the ``numexpr`` library
  - Added ``convert=boolean`` to ``take`` routines to translate negative
    indices to positive, defaults to True
  - Added to_series() method to indices, to facilitate the creation of indexeres
    (:issue:`3275`)

Improvements to existing features
~~~~~~~~~~~~~~~~~~~~~~~~~~~~~~~~~

  - Improved performance of df.to_csv() by up to 10x in some cases. (:issue:`3059`)
  - added ``blocks`` attribute to DataFrames, to return a dict of dtypes to
    homogeneously dtyped DataFrames
  - added keyword ``convert_numeric`` to ``convert_objects()`` to try to
    convert object dtypes to numeric types (default is False)
  - ``convert_dates`` in ``convert_objects`` can now be ``coerce`` which will
    return a datetime64[ns] dtype with non-convertibles set as ``NaT``; will
    preserve an all-nan object (e.g. strings), default is True (to perform
    soft-conversion
  - Series print output now includes the dtype by default
  - Optimize internal reindexing routines (:issue:`2819`, :issue:`2867`)
  - ``describe_option()`` now reports the default and current value of options.
  - Add ``format`` option to ``pandas.to_datetime`` with faster conversion of
    strings that can be parsed with datetime.strptime
  - Add ``axes`` property to ``Series`` for compatibility
  - Add ``xs`` function to ``Series`` for compatibility
  - Allow setitem in a frame where only mixed numerics are present (e.g. int
    and float), (:issue:`3037`)
  - ``HDFStore``

    - Provide dotted attribute access to ``get`` from stores
      (e.g. store.df == store['df'])
    - New keywords ``iterator=boolean``, and ``chunksize=number_in_a_chunk``
      are provided to support iteration on ``select`` and
      ``select_as_multiple`` (:issue:`3076`)
    - support ``read_hdf/to_hdf`` API similar to ``read_csv/to_csv`` (:issue:`3222`)

  - Add ``squeeze`` method to possibly remove length 1 dimensions from an
    object.

    .. ipython:: python

       p = Panel(randn(3,4,4),items=['ItemA','ItemB','ItemC'],
                          major_axis=date_range('20010102',periods=4),
                          minor_axis=['A','B','C','D'])
       p
       p.reindex(items=['ItemA']).squeeze()
       p.reindex(items=['ItemA'],minor=['B']).squeeze()

  - Improvement to Yahoo API access in ``pd.io.data.Options`` (:issue:`2758`)
  - added option `display.max_seq_items` to control the number of
    elements printed per sequence pprinting it. (:issue:`2979`)
  - added option `display.chop_threshold` to control display of small numerical
    values. (:issue:`2739`)
  - added option `display.max_info_rows` to prevent verbose_info from being
    calculated for frames above 1M rows (configurable). (:issue:`2807`, :issue:`2918`)
  - value_counts() now accepts a "normalize" argument, for normalized
    histograms. (:issue:`2710`).
  - DataFrame.from_records now accepts not only dicts but any instance of
    the collections.Mapping ABC.
  - Allow selection semantics via a string with a datelike index to work in both
    Series and DataFrames (:issue:`3070`)

    .. ipython:: python

        idx = date_range("2001-10-1", periods=5, freq='M')
        ts = Series(np.random.rand(len(idx)),index=idx)
        ts['2001']

        df = DataFrame(dict(A = ts))
        df['2001']

  - added option `display.mpl_style` providing a sleeker visual style
    for plots. Based on https://gist.github.com/huyng/816622 (:issue:`3075`).


  - Improved performance across several core functions by taking memory
    ordering of arrays into account. Courtesy of @stephenwlin (:issue:`3130`)
  - Improved performance of groupby transform method (:issue:`2121`)
  - Handle "ragged" CSV files missing trailing delimiters in rows with missing
    fields when also providing explicit list of column names (so the parser
    knows how many columns to expect in the result) (:issue:`2981`)
  - On a mixed DataFrame, allow setting with indexers with ndarray/DataFrame
    on rhs (:issue:`3216`)
  - Treat boolean values as integers (values 1 and 0) for numeric
    operations. (:issue:`2641`)
  - Add ``time`` method to DatetimeIndex (:issue:`3180`)
  - Return NA when using Series.str[...] for values that are not long enough
    (:issue:`3223`)
  - Display cursor coordinate information in time-series plots (:issue:`1670`)
  - to_html() now accepts an optional "escape" argument to control reserved
    HTML character escaping (enabled by default) and escapes ``&``, in addition
    to ``<`` and ``>``.  (:issue:`2919`)

API Changes
~~~~~~~~~~~

  - Do not automatically upcast numeric specified dtypes to ``int64`` or
    ``float64`` (:issue:`622` and :issue:`797`)
  - DataFrame construction of lists and scalars, with no dtype present, will
    result in casting to ``int64`` or ``float64``, regardless of platform.
    This is not an apparent change in the API, but noting it.
  - Guarantee that ``convert_objects()`` for Series/DataFrame always returns a
    copy
  - groupby operations will respect dtypes for numeric float operations
    (float32/float64); other types will be operated on, and will try to cast
    back to the input dtype (e.g. if an int is passed, as long as the output
    doesn't have nans, then an int will be returned)
  - backfill/pad/take/diff/ohlc will now support ``float32/int16/int8``
    operations
  - Block types will upcast as needed in where/masking operations (:issue:`2793`)
  - Series now automatically will try to set the correct dtype based on passed
    datetimelike objects (datetime/Timestamp)

    - timedelta64 are returned in appropriate cases (e.g. Series - Series,
      when both are datetime64)
    - mixed datetimes and objects (:issue:`2751`) in a constructor will be cast
      correctly
    - astype on datetimes to object are now handled (as well as NaT
      conversions to np.nan)
    - all timedelta like objects will be correctly assigned to ``timedelta64``
      with mixed ``NaN`` and/or ``NaT`` allowed

  - arguments to DataFrame.clip were inconsistent to numpy and Series clipping
    (:issue:`2747`)
  - util.testing.assert_frame_equal now checks the column and index names (:issue:`2964`)
  - Constructors will now return a more informative ValueError on failures
    when invalid shapes are passed
  - Don't suppress TypeError in GroupBy.agg (:issue:`3238`)
  - Methods return None when inplace=True (:issue:`1893`)
  - ``HDFStore``

     - added the method ``select_column`` to select a single column from a table as a Series.
     - deprecated the ``unique`` method, can be replicated by ``select_column(key,column).unique()``
     - ``min_itemsize`` parameter will now automatically create data_columns for passed keys

  - Downcast on pivot if possible (:issue:`3283`), adds argument ``downcast`` to ``fillna``
  - Introduced options `display.height/width` for explicitly specifying terminal
    height/width in characters. Deprecated display.line_width, now replaced by display.width.
    These defaults are in effect for scripts as well, so unless disabled, previously
    very wide output will now be output as "expand_repr" style wrapped output.
  - Various defaults for options (including display.max_rows) have been revised,
    after a brief survey concluded they were wrong for everyone. Now at w=80,h=60.
  - HTML repr output in IPython qtconsole is once again controlled by the option
    `display.notebook_repr_html`, and on by default.

Bug Fixes
~~~~~~~~~

  - Fix seg fault on empty data frame when fillna with ``pad`` or ``backfill``
    (:issue:`2778`)
  - Single element ndarrays of datetimelike objects are handled
    (e.g. np.array(datetime(2001,1,1,0,0))), w/o dtype being passed
  - 0-dim ndarrays with a passed dtype are handled correctly
    (e.g. np.array(0.,dtype='float32'))
  - Fix some boolean indexing inconsistencies in Series.__getitem__/__setitem__
    (:issue:`2776`)
  - Fix issues with DataFrame and Series constructor with integers that
    overflow ``int64`` and some mixed typed type lists (:issue:`2845`)

  - ``HDFStore``

    - Fix weird PyTables error when using too many selectors in a where
      also correctly filter on any number of values in a Term expression
      (so not using numexpr filtering, but isin filtering)
    - Internally, change all variables to be private-like (now have leading
      underscore)
    - Fixes for query parsing to correctly interpret boolean and != (:issue:`2849`, :issue:`2973`)
    - Fixes for pathological case on SparseSeries with 0-len array and
      compression (:issue:`2931`)
    - Fixes bug with writing rows if part of a block was all-nan (:issue:`3012`)
    - Exceptions are now ValueError or TypeError as needed
    - A table will now raise if min_itemsize contains fields which are not queryables

  - Bug showing up in applymap where some object type columns are converted (:issue:`2909`)
    had an incorrect default in convert_objects

  - TimeDeltas

    - Series ops with a Timestamp on the rhs was throwing an exception (:issue:`2898`)
      added tests for Series ops with datetimes,timedeltas,Timestamps, and datelike
      Series on both lhs and rhs
    - Fixed subtle timedelta64 inference issue on py3 & numpy 1.7.0 (:issue:`3094`)
    - Fixed some formatting issues on timedelta when negative
    - Support null checking on timedelta64, representing (and formatting) with NaT
    - Support setitem with np.nan value, converts to NaT
    - Support min/max ops in a Dataframe (abs not working, nor do we error on non-supported ops)
    - Support idxmin/idxmax/abs/max/min in a Series (:issue:`2989`, :issue:`2982`)

  - Bug on in-place putmasking on an ``integer`` series that needs to be converted to
    ``float`` (:issue:`2746`)
  - Bug in argsort of ``datetime64[ns]`` Series with ``NaT`` (:issue:`2967`)
  - Bug in value_counts of ``datetime64[ns]`` Series (:issue:`3002`)
  - Fixed printing of ``NaT`` in an index
  - Bug in idxmin/idxmax of ``datetime64[ns]`` Series with ``NaT`` (:issue:`2982`)
  - Bug in ``icol, take`` with negative indicies was producing incorrect return
    values (see :issue:`2922`, :issue:`2892`), also check for out-of-bounds indices (:issue:`3029`)
  - Bug in DataFrame column insertion when the column creation fails, existing frame is left in
    an irrecoverable state (:issue:`3010`)
  - Bug in DataFrame update, combine_first where non-specified values could cause
    dtype changes (:issue:`3016`, :issue:`3041`)
  - Bug in groupby with first/last where dtypes could change (:issue:`3041`, :issue:`2763`)
  - Formatting of an index that has ``nan`` was inconsistent or wrong (would fill from
    other values), (:issue:`2850`)
  - Unstack of a frame with no nans would always cause dtype upcasting (:issue:`2929`)
  - Fix scalar datetime.datetime parsing bug in read_csv (:issue:`3071`)
  - Fixed slow printing of large Dataframes, due to inefficient dtype
    reporting (:issue:`2807`)
  - Fixed a segfault when using a function as grouper in groupby (:issue:`3035`)
  - Fix pretty-printing of infinite data structures (closes :issue:`2978`)
  - Fixed exception when plotting timeseries bearing a timezone (closes :issue:`2877`)
  - str.contains ignored na argument (:issue:`2806`)
  - Substitute warning for segfault when grouping with categorical grouper
    of mismatched length (:issue:`3011`)
  - Fix exception in SparseSeries.density (:issue:`2083`)
  - Fix upsampling bug with closed='left' and daily to daily data (:issue:`3020`)
  - Fixed missing tick bars on scatter_matrix plot (:issue:`3063`)
  - Fixed bug in Timestamp(d,tz=foo) when d is date() rather then datetime() (:issue:`2993`)
  - series.plot(kind='bar') now respects pylab color schem (:issue:`3115`)
  - Fixed bug in reshape if not passed correct input, now raises TypeError (:issue:`2719`)
  - Fixed a bug where Series ctor did not respect ordering if OrderedDict passed in (:issue:`3282`)
  - Fix NameError issue on RESO_US (:issue:`2787`)
  - Allow selection in an *unordered* timeseries to work similary
    to an *ordered* timeseries (:issue:`2437`).
  - Fix implemented ``.xs`` when called with ``axes=1`` and a level parameter (:issue:`2903`)
  - Timestamp now supports the class method fromordinal similar to datetimes (:issue:`3042`)
  - Fix issue with indexing a series with a boolean key and specifiying a 1-len list on the rhs (:issue:`2745`)
    or a list on the rhs (:issue:`3235`)
  - Fixed bug in groupby apply when kernel generate list of arrays having unequal len (:issue:`1738`)
  - fixed handling of rolling_corr with center=True which could produce corr>1 (:issue:`3155`)
  - Fixed issues where indices can be passed as 'index/column' in addition to 0/1 for the axis parameter
  - PeriodIndex.tolist now boxes to Period (:issue:`3178`)
  - PeriodIndex.get_loc KeyError now reports Period instead of ordinal (:issue:`3179`)
  - df.to_records bug when handling MultiIndex (GH3189)
  - Fix Series.__getitem__ segfault when index less than -length (:issue:`3168`)
  - Fix bug when using Timestamp as a date parser (:issue:`2932`)
  - Fix bug creating date range from Timestamp with time zone and passing same
    time zone (:issue:`2926`)
  - Add comparison operators to Period object (:issue:`2781`)
  - Fix bug when concatenating two Series into a DataFrame when they have the
    same name (:issue:`2797`)
  - Fix automatic color cycling when plotting consecutive timeseries
    without color arguments (:issue:`2816`)
  - fixed bug in the pickling of PeriodIndex (:issue:`2891`)
  - Upcast/split blocks when needed in a mixed DataFrame when setitem
    with an indexer (:issue:`3216`)
  - Invoking df.applymap on a dataframe with dupe cols now raises a ValueError (:issue:`2786`)
  - Apply with invalid returned indices raise correct Exception (:issue:`2808`)
  - Fixed a bug in plotting log-scale bar plots (:issue:`3247`)
  - df.plot() grid on/off now obeys the mpl default style, just like
    series.plot(). (:issue:`3233`)
  - Fixed a bug in the legend of plotting.andrews_curves() (:issue:`3278`)
  - Produce a series on apply if we only generate a singular series and have
    a simple index (:issue:`2893`)
  - Fix Python ascii file parsing when integer falls outside of floating point
    spacing (:issue:`3258`)
  - fixed pretty priniting of sets (:issue:`3294`)
  - Panel() and Panel.from_dict() now respects ordering when give OrderedDict (:issue:`3303`)
  - DataFrame where with a datetimelike incorrectly selecting (:issue:`3311`)
  - Ensure index casts work even in Int64Index
  - Fix set_index segfault when passing MultiIndex (:issue:`3308`)
  - Ensure pickles created in py2 can be read in py3
  - Insert ellipsis in MultiIndex summary repr (:issue:`3348`)
  - Groupby will handle mutation among an input groups columns (and fallback
    to non-fast apply) (:issue:`3380`)
  - Eliminated unicode errors on FreeBSD when using MPL GTK backend (:issue:`3360`)
  - Period.strftime should return unicode strings always (:issue:`3363`)
  - Respect passed read_* chunksize in get_chunk function (:issue:`3406`)


pandas 0.10.1
-------------

**Release date:** 2013-01-22

New features
~~~~~~~~~~~~

  - Add data inferface to World Bank WDI pandas.io.wb (:issue:`2592`)

API Changes
~~~~~~~~~~~

  - Restored inplace=True behavior returning self (same object) with
    deprecation warning until 0.11 (:issue:`1893`)
  - ``HDFStore``

    - refactored HFDStore to deal with non-table stores as objects, will allow future enhancements
    - removed keyword ``compression`` from ``put`` (replaced by keyword
      ``complib`` to be consistent across library)
    - warn `PerformanceWarning` if you are attempting to store types that will be pickled by PyTables

Improvements to existing features
~~~~~~~~~~~~~~~~~~~~~~~~~~~~~~~~~

  - ``HDFStore``

    - enables storing of multi-index dataframes (closes :issue:`1277`)
    - support data column indexing and selection, via ``data_columns`` keyword
      in append
    - support write chunking to reduce memory footprint, via ``chunksize``
      keyword to append
    - support automagic indexing via ``index`` keyword to append
    - support ``expectedrows`` keyword in append to inform ``PyTables`` about
      the expected tablesize
    - support ``start`` and ``stop`` keywords in select to limit the row
      selection space
    - added ``get_store`` context manager to automatically import with pandas
    - added column filtering via ``columns`` keyword in select
    - added methods append_to_multiple/select_as_multiple/select_as_coordinates
      to do multiple-table append/selection
    - added support for datetime64 in columns
    - added method ``unique`` to select the unique values in an indexable or
      data column
    - added method ``copy`` to copy an existing store (and possibly upgrade)
    - show the shape of the data on disk for non-table stores when printing the
      store
    - added ability to read PyTables flavor tables (allows compatiblity to
      other HDF5 systems)

  - Add ``logx`` option to DataFrame/Series.plot (:issue:`2327`, :issue:`2565`)
  - Support reading gzipped data from file-like object
  - ``pivot_table`` aggfunc can be anything used in GroupBy.aggregate (:issue:`2643`)
  - Implement DataFrame merges in case where set cardinalities might overflow
    64-bit integer (:issue:`2690`)
  - Raise exception in C file parser if integer dtype specified and have NA
    values. (:issue:`2631`)
  - Attempt to parse ISO8601 format dates when parse_dates=True in read_csv for
    major performance boost in such cases (:issue:`2698`)
  - Add methods ``neg`` and ``inv`` to Series
  - Implement ``kind`` option in ``ExcelFile`` to indicate whether it's an XLS
    or XLSX file (:issue:`2613`)

Bug Fixes
~~~~~~~~~

  - Fix read_csv/read_table multithreading issues (:issue:`2608`)
  - ``HDFStore``

    - correctly handle ``nan`` elements in string columns; serialize via the
      ``nan_rep`` keyword to append
    - raise correctly on non-implemented column types (unicode/date)
    - handle correctly ``Term`` passed types (e.g. ``index<1000``, when index
      is ``Int64``), (closes :issue:`512`)
    - handle Timestamp correctly in data_columns (closes :issue:`2637`)
    - contains correctly matches on non-natural names
    - correctly store ``float32`` dtypes in tables (if not other float types in
      the same table)

  - Fix DataFrame.info bug with UTF8-encoded columns. (:issue:`2576`)
  - Fix DatetimeIndex handling of FixedOffset tz (:issue:`2604`)
  - More robust detection of being in IPython session for wide DataFrame
    console formatting (:issue:`2585`)
  - Fix platform issues with ``file:///`` in unit test (:issue:`2564`)
  - Fix bug and possible segfault when grouping by hierarchical level that
    contains NA values (:issue:`2616`)
  - Ensure that MultiIndex tuples can be constructed with NAs (:issue:`2616`)
  - Fix int64 overflow issue when unstacking MultiIndex with many levels
    (:issue:`2616`)
  - Exclude non-numeric data from DataFrame.quantile by default (:issue:`2625`)
  - Fix a Cython C int64 boxing issue causing read_csv to return incorrect
    results (:issue:`2599`)
  - Fix groupby summing performance issue on boolean data (:issue:`2692`)
  - Don't bork Series containing datetime64 values with to_datetime (:issue:`2699`)
  - Fix DataFrame.from_records corner case when passed columns, index column,
    but empty record list (:issue:`2633`)
  - Fix C parser-tokenizer bug with trailing fields. (:issue:`2668`)
  - Don't exclude non-numeric data from GroupBy.max/min (:issue:`2700`)
  - Don't lose time zone when calling DatetimeIndex.drop (:issue:`2621`)
  - Fix setitem on a Series with a boolean key and a non-scalar as value
    (:issue:`2686`)
  - Box datetime64 values in Series.apply/map (:issue:`2627`, :issue:`2689`)
  - Upconvert datetime + datetime64 values when concatenating frames (:issue:`2624`)
  - Raise a more helpful error message in merge operations when one DataFrame
    has duplicate columns (:issue:`2649`)
  - Fix partial date parsing issue occuring only when code is run at EOM
    (:issue:`2618`)
  - Prevent MemoryError when using counting sort in sortlevel with
    high-cardinality MultiIndex objects (:issue:`2684`)
  - Fix Period resampling bug when all values fall into a single bin (:issue:`2070`)
  - Fix buggy interaction with usecols argument in read_csv when there is an
    implicit first index column (:issue:`2654`)
  - Fix bug in ``Index.summary()`` where string format methods were being called incorrectly.
    (:issue:`3869`)


pandas 0.10.0
-------------

**Release date:** 2012-12-17

New features
~~~~~~~~~~~~

  - Brand new high-performance delimited file parsing engine written in C and
    Cython. 50% or better performance in many standard use cases with a
    fraction as much memory usage. (:issue:`407`, :issue:`821`)
  - Many new file parser (read_csv, read_table) features:

    - Support for on-the-fly gzip or bz2 decompression (`compression` option)
    - Ability to get back numpy.recarray instead of DataFrame
      (`as_recarray=True`)
    - `dtype` option: explicit column dtypes
    - `usecols` option: specify list of columns to be read from a file. Good
      for reading very wide files with many irrelevant columns (:issue:`1216` :issue:`926`, :issue:`2465`)
    - Enhanced unicode decoding support via `encoding` option
    - `skipinitialspace` dialect option
    - Can specify strings to be recognized as True (`true_values`) or False
      (`false_values`)
    - High-performance `delim_whitespace` option for whitespace-delimited
      files; a preferred alternative to the '\s+' regular expression delimiter
    - Option to skip "bad" lines (wrong number of fields) that would otherwise
      have caused an error in the past (`error_bad_lines` and `warn_bad_lines`
      options)
    - Substantially improved performance in the parsing of integers with
      thousands markers and lines with comments
    - Easy of European (and other) decimal formats (`decimal` option) (:issue:`584`, :issue:`2466`)
    - Custom line terminators (e.g. lineterminator='~') (:issue:`2457`)
    - Handling of no trailing commas in CSV files (:issue:`2333`)
    - Ability to handle fractional seconds in date_converters (:issue:`2209`)
    - read_csv allow scalar arg to na_values (:issue:`1944`)
    - Explicit column dtype specification in read_* functions (:issue:`1858`)
    - Easier CSV dialect specification (:issue:`1743`)
    - Improve parser performance when handling special characters (:issue:`1204`)

  - Google Analytics API integration with easy oauth2 workflow (:issue:`2283`)
  - Add error handling to Series.str.encode/decode (:issue:`2276`)
  - Add ``where`` and ``mask`` to Series (:issue:`2337`)
  - Grouped histogram via `by` keyword in Series/DataFrame.hist (:issue:`2186`)
  - Support optional ``min_periods`` keyword in ``corr`` and ``cov``
    for both Series and DataFrame (:issue:`2002`)
  - Add ``duplicated`` and ``drop_duplicates`` functions to Series (:issue:`1923`)
  - Add docs for ``HDFStore table`` format
  - 'density' property in `SparseSeries` (:issue:`2384`)
  - Add ``ffill`` and ``bfill`` convenience functions for forward- and
    backfilling time series data (:issue:`2284`)
  - New option configuration system and functions `set_option`, `get_option`,
    `describe_option`, and `reset_option`. Deprecate `set_printoptions` and
    `reset_printoptions` (:issue:`2393`).
    You can also access options as attributes via ``pandas.options.X``
  - Wide DataFrames can be viewed more easily in the console with new
    `expand_frame_repr` and `line_width` configuration options. This is on by
    default now (:issue:`2436`)
  - Scikits.timeseries-like moving window functions via ``rolling_window`` (:issue:`1270`)

Experimental Features
~~~~~~~~~~~~~~~~~~~~~

  - Add support for Panel4D, a named 4 Dimensional stucture
  - Add support for ndpanel factory functions, to create custom,
    domain-specific N-Dimensional containers

API Changes
~~~~~~~~~~~

  - The default binning/labeling behavior for ``resample`` has been changed to
    `closed='left', label='left'` for daily and lower frequencies. This had
    been a large source of confusion for users. See "what's new" page for more
    on this. (:issue:`2410`)
  - Methods with ``inplace`` option now return None instead of the calling
    (modified) object (:issue:`1893`)
  - The special case DataFrame - TimeSeries doing column-by-column broadcasting
    has been deprecated. Users should explicitly do e.g. df.sub(ts, axis=0)
    instead. This is a legacy hack and can lead to subtle bugs.
  - inf/-inf are no longer considered as NA by isnull/notnull. To be clear, this
    is legacy cruft from early pandas. This behavior can be globally re-enabled
    using the new option ``mode.use_inf_as_null`` (:issue:`2050`, :issue:`1919`)
  - ``pandas.merge`` will now default to ``sort=False``. For many use cases
    sorting the join keys is not necessary, and doing it by default is wasteful
  - Specify ``header=0`` explicitly to replace existing column names in file in
    read_* functions.
  - Default column names for header-less parsed files (yielded by read_csv,
    etc.) are now the integers 0, 1, .... A new argument `prefix` has been
    added; to get the v0.9.x behavior specify ``prefix='X'`` (:issue:`2034`). This API
    change was made to make the default column names more consistent with the
    DataFrame constructor's default column names when none are specified.
  - DataFrame selection using a boolean frame now preserves input shape
  - If function passed to Series.apply yields a Series, result will be a
    DataFrame (:issue:`2316`)
  - Values like YES/NO/yes/no will not be considered as boolean by default any
    longer in the file parsers. This can be customized using the new
    ``true_values`` and ``false_values`` options (:issue:`2360`)
  - `obj.fillna()` is no longer valid; make `method='pad'` no longer the
    default option, to be more explicit about what kind of filling to
    perform. Add `ffill/bfill` convenience functions per above (:issue:`2284`)
  - `HDFStore.keys()` now returns an absolute path-name for each key
  - `to_string()` now always returns a unicode string. (:issue:`2224`)
  - File parsers will not handle NA sentinel values arising from passed
    converter functions

Improvements to existing features
~~~~~~~~~~~~~~~~~~~~~~~~~~~~~~~~~

  - Add ``nrows`` option to DataFrame.from_records for iterators (:issue:`1794`)
  - Unstack/reshape algorithm rewrite to avoid high memory use in cases where
    the number of observed key-tuples is much smaller than the total possible
    number that could occur (:issue:`2278`). Also improves performance in most cases.
  - Support duplicate columns in DataFrame.from_records (:issue:`2179`)
  - Add ``normalize`` option to Series/DataFrame.asfreq (:issue:`2137`)
  - SparseSeries and SparseDataFrame construction from empty and scalar
    values now no longer create dense ndarrays unnecessarily (:issue:`2322`)
  - ``HDFStore`` now supports hierarchial keys (:issue:`2397`)
  - Support multiple query selection formats for ``HDFStore tables`` (:issue:`1996`)
  - Support ``del store['df']`` syntax to delete HDFStores
  - Add multi-dtype support for ``HDFStore tables``
  - ``min_itemsize`` parameter can be specified in ``HDFStore table`` creation
  - Indexing support in ``HDFStore tables`` (:issue:`698`)
  - Add `line_terminator` option to DataFrame.to_csv (:issue:`2383`)
  - added implementation of str(x)/unicode(x)/bytes(x) to major pandas data
    structures, which should do the right thing on both py2.x and py3.x. (:issue:`2224`)
  - Reduce groupby.apply overhead substantially by low-level manipulation of
    internal NumPy arrays in DataFrames (:issue:`535`)
  - Implement ``value_vars`` in ``melt`` and add ``melt`` to pandas namespace
    (:issue:`2412`)
  - Added boolean comparison operators to Panel
  - Enable ``Series.str.strip/lstrip/rstrip`` methods to take an argument (:issue:`2411`)
  - The DataFrame ctor now respects column ordering when given
    an OrderedDict (:issue:`2455`)
  - Assigning DatetimeIndex to Series changes the class to TimeSeries (:issue:`2139`)
  - Improve performance of .value_counts method on non-integer data (:issue:`2480`)
  - ``get_level_values`` method for MultiIndex return Index instead of ndarray (:issue:`2449`)
  - ``convert_to_r_dataframe`` conversion for datetime values (:issue:`2351`)
  - Allow ``DataFrame.to_csv`` to represent inf and nan differently (:issue:`2026`)
  - Add ``min_i`` argument to ``nancorr`` to specify minimum required observations (:issue:`2002`)
  - Add ``inplace`` option to ``sortlevel`` / ``sort`` functions on DataFrame (:issue:`1873`)
  - Enable DataFrame to accept scalar constructor values like Series (:issue:`1856`)
  - DataFrame.from_records now takes optional ``size`` parameter (:issue:`1794`)
  - include iris dataset (:issue:`1709`)
  - No datetime64 DataFrame column conversion of datetime.datetime with tzinfo (:issue:`1581`)
  - Micro-optimizations in DataFrame for tracking state of internal consolidation (:issue:`217`)
  - Format parameter in DataFrame.to_csv (:issue:`1525`)
  - Partial string slicing for ``DatetimeIndex`` for daily and higher frequencies (:issue:`2306`)
  - Implement ``col_space`` parameter in ``to_html`` and ``to_string`` in DataFrame (:issue:`1000`)
  - Override ``Series.tolist`` and box datetime64 types (:issue:`2447`)
  - Optimize ``unstack`` memory usage by compressing indices (:issue:`2278`)
  - Fix HTML repr in IPython qtconsole if opening window is small (:issue:`2275`)
  - Escape more special characters in console output (:issue:`2492`)
  - df.select now invokes bool on the result of crit(x) (:issue:`2487`)

Bug Fixes
~~~~~~~~~

  - Fix major performance regression in DataFrame.iteritems (:issue:`2273`)
  - Fixes bug when negative period passed to Series/DataFrame.diff (:issue:`2266`)
  - Escape tabs in console output to avoid alignment issues (:issue:`2038`)
  - Properly box datetime64 values when retrieving cross-section from
    mixed-dtype DataFrame (:issue:`2272`)
  - Fix concatenation bug leading to :issue:`2057`, :issue:`2257`
  - Fix regression in Index console formatting (:issue:`2319`)
  - Box Period data when assigning PeriodIndex to frame column (:issue:`2243`, :issue:`2281`)
  - Raise exception on calling reset_index on Series with inplace=True (:issue:`2277`)
  - Enable setting multiple columns in DataFrame with hierarchical columns
    (:issue:`2295`)
  - Respect dtype=object in DataFrame constructor (:issue:`2291`)
  - Fix DatetimeIndex.join bug with tz-aware indexes and how='outer' (:issue:`2317`)
  - pop(...) and del works with DataFrame with duplicate columns (:issue:`2349`)
  - Treat empty strings as NA in date parsing (rather than let dateutil do
    something weird) (:issue:`2263`)
  - Prevent uint64 -> int64 overflows (:issue:`2355`)
  - Enable joins between MultiIndex and regular Index (:issue:`2024`)
  - Fix time zone metadata issue when unioning non-overlapping DatetimeIndex
    objects (:issue:`2367`)
  - Raise/handle int64 overflows in parsers (:issue:`2247`)
  - Deleting of consecutive rows in ``HDFStore tables``` is much faster than before
  - Appending on a HDFStore would fail if the table was not first created via ``put``
  - Use `col_space` argument as minimum column width in DataFrame.to_html (:issue:`2328`)
  - Fix tz-aware DatetimeIndex.to_period (:issue:`2232`)
  - Fix DataFrame row indexing case with MultiIndex (:issue:`2314`)
  - Fix to_excel exporting issues with Timestamp objects in index (:issue:`2294`)
  - Fixes assigning scalars and array to hierarchical column chunk (:issue:`1803`)
  - Fixed a UnicdeDecodeError with series tidy_repr (:issue:`2225`)
  - Fixed issued with duplicate keys in an index (:issue:`2347`, :issue:`2380`)
  - Fixed issues re: Hash randomization, default on starting w/ py3.3 (:issue:`2331`)
  - Fixed issue with missing attributes after loading a pickled dataframe (:issue:`2431`)
  - Fix Timestamp formatting with tzoffset time zone in dateutil 2.1 (:issue:`2443`)
  - Fix GroupBy.apply issue when using BinGrouper to do ts binning (:issue:`2300`)
  - Fix issues resulting from datetime.datetime columns being converted to
    datetime64 when calling DataFrame.apply. (:issue:`2374`)
  - Raise exception when calling to_panel on non uniquely-indexed frame (:issue:`2441`)
  - Improved detection of console encoding on IPython zmq frontends (:issue:`2458`)
  - Preserve time zone when .append-ing two time series (:issue:`2260`)
  - Box timestamps when calling reset_index on time-zone-aware index rather
    than creating a tz-less datetime64 column (:issue:`2262`)
  - Enable searching non-string columns in DataFrame.filter(like=...) (:issue:`2467`)
  - Fixed issue with losing nanosecond precision upon conversion to DatetimeIndex(:issue:`2252`)
  - Handle timezones in Datetime.normalize (:issue:`2338`)
  - Fix test case where dtype specification with endianness causes
    failures on big endian machines (:issue:`2318`)
  - Fix plotting bug where upsampling causes data to appear shifted in time (:issue:`2448`)
  - Fix ``read_csv`` failure for UTF-16 with BOM and skiprows(:issue:`2298`)
  - read_csv with names arg not implicitly setting header=None(:issue:`2459`)
  - Unrecognized compression mode causes segfault in read_csv(:issue:`2474`)
  - In read_csv, header=0 and passed names should discard first row(:issue:`2269`)
  - Correctly route to stdout/stderr in read_table (:issue:`2071`)
  - Fix exception when Timestamp.to_datetime is called on a Timestamp with tzoffset (:issue:`2471`)
  - Fixed unintentional conversion of datetime64 to long in groupby.first() (:issue:`2133`)
  - Union of empty DataFrames now return empty with concatenated index (:issue:`2307`)
  - DataFrame.sort_index raises more helpful exception if sorting by column
    with duplicates (:issue:`2488`)
  - DataFrame.to_string formatters can be list, too (:issue:`2520`)
  - DataFrame.combine_first will always result in the union of the index and
    columns, even if one DataFrame is length-zero (:issue:`2525`)
  - Fix several DataFrame.icol/irow with duplicate indices issues (:issue:`2228`, :issue:`2259`)
  - Use Series names for column names when using concat with axis=1 (:issue:`2489`)
  - Raise Exception if start, end, periods all passed to date_range (:issue:`2538`)
  - Fix Panel resampling issue (:issue:`2537`)



pandas 0.9.1
------------

**Release date:** 2012-11-14

New features
~~~~~~~~~~~~

  - Can specify multiple sort orders in DataFrame/Series.sort/sort_index (:issue:`928`)
  - New `top` and `bottom` options for handling NAs in rank (:issue:`1508`, :issue:`2159`)
  - Add `where` and `mask` functions to DataFrame (:issue:`2109`, :issue:`2151`)
  - Add `at_time` and `between_time` functions to DataFrame (:issue:`2149`)
  - Add flexible `pow` and `rpow` methods to DataFrame (:issue:`2190`)

API Changes
~~~~~~~~~~~

  - Upsampling period index "spans" intervals. Example: annual periods
    upsampled to monthly will span all months in each year
  - Period.end_time will yield timestamp at last nanosecond in the interval
    (:issue:`2124`, :issue:`2125`, :issue:`1764`)
  - File parsers no longer coerce to float or bool for columns that have custom
    converters specified (:issue:`2184`)

Improvements to existing features
~~~~~~~~~~~~~~~~~~~~~~~~~~~~~~~~~

  - Time rule inference for week-of-month (e.g. WOM-2FRI) rules (:issue:`2140`)
  - Improve performance of datetime + business day offset with large number of
    offset periods
  - Improve HTML display of DataFrame objects with hierarchical columns
  - Enable referencing of Excel columns by their column names (:issue:`1936`)
  - DataFrame.dot can accept ndarrays (:issue:`2042`)
  - Support negative periods in Panel.shift (:issue:`2164`)
  - Make .drop(...) work with non-unique indexes (:issue:`2101`)
  - Improve performance of Series/DataFrame.diff (re: :issue:`2087`)
  - Support unary ~ (__invert__) in DataFrame (:issue:`2110`)
  - Turn off pandas-style tick locators and formatters (:issue:`2205`)
  - DataFrame[DataFrame] uses DataFrame.where to compute masked frame (:issue:`2230`)

Bug Fixes
~~~~~~~~~

  - Fix some duplicate-column DataFrame constructor issues (:issue:`2079`)
  - Fix bar plot color cycle issues (:issue:`2082`)
  - Fix off-center grid for stacked bar plots (:issue:`2157`)
  - Fix plotting bug if inferred frequency is offset with N > 1 (:issue:`2126`)
  - Implement comparisons on date offsets with fixed delta (:issue:`2078`)
  - Handle inf/-inf correctly in read_* parser functions (:issue:`2041`)
  - Fix matplotlib unicode interaction bug
  - Make WLS r-squared match statsmodels 0.5.0 fixed value
  - Fix zero-trimming DataFrame formatting bug
  - Correctly compute/box datetime64 min/max values from Series.min/max (:issue:`2083`)
  - Fix unstacking edge case with unrepresented groups (:issue:`2100`)
  - Fix Series.str failures when using pipe pattern '|' (:issue:`2119`)
  - Fix pretty-printing of dict entries in Series, DataFrame (:issue:`2144`)
  - Cast other datetime64 values to nanoseconds in DataFrame ctor (:issue:`2095`)
  - Alias Timestamp.astimezone to tz_convert, so will yield Timestamp (:issue:`2060`)
  - Fix timedelta64 formatting from Series (:issue:`2165`, :issue:`2146`)
  - Handle None values gracefully in dict passed to Panel constructor (:issue:`2075`)
  - Box datetime64 values as Timestamp objects in Series/DataFrame.iget (:issue:`2148`)
  - Fix Timestamp indexing bug in DatetimeIndex.insert (:issue:`2155`)
  - Use index name(s) (if any) in DataFrame.to_records (:issue:`2161`)
  - Don't lose index names in Panel.to_frame/DataFrame.to_panel (:issue:`2163`)
  - Work around length-0 boolean indexing NumPy bug (:issue:`2096`)
  - Fix partial integer indexing bug in DataFrame.xs (:issue:`2107`)
  - Fix variety of cut/qcut string-bin formatting bugs (:issue:`1978`, :issue:`1979`)
  - Raise Exception when xs view not possible of MultiIndex'd DataFrame (:issue:`2117`)
  - Fix groupby(...).first() issue with datetime64 (:issue:`2133`)
  - Better floating point error robustness in some rolling_* functions
    (:issue:`2114`, :issue:`2527`)
  - Fix ewma NA handling in the middle of Series (:issue:`2128`)
  - Fix numerical precision issues in diff with integer data (:issue:`2087`)
  - Fix bug in MultiIndex.__getitem__ with NA values (:issue:`2008`)
  - Fix DataFrame.from_records dict-arg bug when passing columns (:issue:`2179`)
  - Fix Series and DataFrame.diff for integer dtypes (:issue:`2087`, :issue:`2174`)
  - Fix bug when taking intersection of DatetimeIndex with empty index (:issue:`2129`)
  - Pass through timezone information when calling DataFrame.align (:issue:`2127`)
  - Properly sort when joining on datetime64 values (:issue:`2196`)
  - Fix indexing bug in which False/True were being coerced to 0/1 (:issue:`2199`)
  - Many unicode formatting fixes (:issue:`2201`)
  - Fix improper MultiIndex conversion issue when assigning
    e.g. DataFrame.index (:issue:`2200`)
  - Fix conversion of mixed-type DataFrame to ndarray with dup columns (:issue:`2236`)
  - Fix duplicate columns issue (:issue:`2218`, :issue:`2219`)
  - Fix SparseSeries.__pow__ issue with NA input (:issue:`2220`)
  - Fix icol with integer sequence failure (:issue:`2228`)
  - Fixed resampling tz-aware time series issue (:issue:`2245`)
  - SparseDataFrame.icol was not returning SparseSeries (:issue:`2227`, :issue:`2229`)
  - Enable ExcelWriter to handle PeriodIndex (:issue:`2240`)
  - Fix issue constructing DataFrame from empty Series with name (:issue:`2234`)
  - Use console-width detection in interactive sessions only (:issue:`1610`)
  - Fix parallel_coordinates legend bug with mpl 1.2.0 (:issue:`2237`)
  - Make tz_localize work in corner case of empty Series (:issue:`2248`)



pandas 0.9.0
------------

**Release date:** 10/7/2012

New features
~~~~~~~~~~~~

  - Add ``str.encode`` and ``str.decode`` to Series (:issue:`1706`)
  - Add `to_latex` method to DataFrame (:issue:`1735`)
  - Add convenient expanding window equivalents of all rolling_* ops (:issue:`1785`)
  - Add Options class to pandas.io.data for fetching options data from Yahoo!
    Finance (:issue:`1748`, :issue:`1739`)
  - Recognize and convert more boolean values in file parsing (Yes, No, TRUE,
    FALSE, variants thereof) (:issue:`1691`, :issue:`1295`)
  - Add Panel.update method, analogous to DataFrame.update (:issue:`1999`, :issue:`1988`)

Improvements to existing features
~~~~~~~~~~~~~~~~~~~~~~~~~~~~~~~~~

  - Proper handling of NA values in merge operations (:issue:`1990`)
  - Add ``flags`` option for ``re.compile`` in some Series.str methods (:issue:`1659`)
  - Parsing of UTC date strings in read_* functions (:issue:`1693`)
  - Handle generator input to Series (:issue:`1679`)
  - Add `na_action='ignore'` to Series.map to quietly propagate NAs (:issue:`1661`)
  - Add args/kwds options to Series.apply (:issue:`1829`)
  - Add inplace option to Series/DataFrame.reset_index (:issue:`1797`)
  - Add ``level`` parameter to ``Series.reset_index``
  - Add quoting option for DataFrame.to_csv (:issue:`1902`)
  - Indicate long column value truncation in DataFrame output with ... (:issue:`1854`)
  - DataFrame.dot will not do data alignment, and also work with Series (:issue:`1915`)
  - Add ``na`` option for missing data handling in some vectorized string
    methods (:issue:`1689`)
  - If index_label=False in DataFrame.to_csv, do not print fields/commas in the
    text output. Results in easier importing into R (:issue:`1583`)
  - Can pass tuple/list of axes to DataFrame.dropna to simplify repeated calls
    (dropping both columns and rows) (:issue:`924`)
  - Improve DataFrame.to_html output for hierarchically-indexed rows (do not
    repeat levels) (:issue:`1929`)
  - TimeSeries.between_time can now select times across midnight (:issue:`1871`)
  - Enable `skip_footer` parameter in `ExcelFile.parse` (:issue:`1843`)

API Changes
~~~~~~~~~~~

  - Change default header names in read_* functions to more Pythonic X0, X1,
    etc. instead of X.1, X.2. (:issue:`2000`)
  - Deprecated ``day_of_year`` API removed from PeriodIndex, use ``dayofyear``
    (:issue:`1723`)
  - Don't modify NumPy suppress printoption at import time
  - The internal HDF5 data arrangement for DataFrames has been
    transposed. Legacy files will still be readable by HDFStore (:issue:`1834`, :issue:`1824`)
  - Legacy cruft removed: pandas.stats.misc.quantileTS
  - Use ISO8601 format for Period repr: monthly, daily, and on down (:issue:`1776`)
  - Empty DataFrame columns are now created as object dtype. This will prevent
    a class of TypeErrors that was occurring in code where the dtype of a
    column would depend on the presence of data or not (e.g. a SQL query having
    results) (:issue:`1783`)
  - Setting parts of DataFrame/Panel using ix now aligns input Series/DataFrame
    (:issue:`1630`)
  - `first` and `last` methods in `GroupBy` no longer drop non-numeric columns
    (:issue:`1809`)
  - Resolved inconsistencies in specifying custom NA values in text parser.
    `na_values` of type dict no longer override default NAs unless
    `keep_default_na` is set to false explicitly (:issue:`1657`)
  - Enable `skipfooter` parameter in text parsers as an alias for `skip_footer`

Bug Fixes
~~~~~~~~~

  - Perform arithmetic column-by-column in mixed-type DataFrame to avoid type
    upcasting issues. Caused downstream DataFrame.diff bug (:issue:`1896`)
  - Fix matplotlib auto-color assignment when no custom spectrum passed. Also
    respect passed color keyword argument (:issue:`1711`)
  - Fix resampling logical error with closed='left' (:issue:`1726`)
  - Fix critical DatetimeIndex.union bugs (:issue:`1730`, :issue:`1719`, :issue:`1745`, :issue:`1702`, :issue:`1753`)
  - Fix critical DatetimeIndex.intersection bug with unanchored offsets (:issue:`1708`)
  - Fix MM-YYYY time series indexing case (:issue:`1672`)
  - Fix case where Categorical group key was not being passed into index in
    GroupBy result (:issue:`1701`)
  - Handle Ellipsis in Series.__getitem__/__setitem__ (:issue:`1721`)
  - Fix some bugs with handling datetime64 scalars of other units in NumPy 1.6
    and 1.7 (:issue:`1717`)
  - Fix performance issue in MultiIndex.format (:issue:`1746`)
  - Fixed GroupBy bugs interacting with DatetimeIndex asof / map methods (:issue:`1677`)
  - Handle factors with NAs in pandas.rpy (:issue:`1615`)
  - Fix statsmodels import in pandas.stats.var (:issue:`1734`)
  - Fix DataFrame repr/info summary with non-unique columns (:issue:`1700`)
  - Fix Series.iget_value for non-unique indexes (:issue:`1694`)
  - Don't lose tzinfo when passing DatetimeIndex as DataFrame column (:issue:`1682`)
  - Fix tz conversion with time zones that haven't had any DST transitions since
    first date in the array (:issue:`1673`)
  - Fix field access with  UTC->local conversion on unsorted arrays (:issue:`1756`)
  - Fix isnull handling of array-like (list) inputs (:issue:`1755`)
  - Fix regression in handling of Series in Series constructor (:issue:`1671`)
  - Fix comparison of Int64Index with DatetimeIndex (:issue:`1681`)
  - Fix min_periods handling in new rolling_max/min at array start (:issue:`1695`)
  - Fix errors with how='median' and generic NumPy resampling in some cases
    caused by SeriesBinGrouper (:issue:`1648`, :issue:`1688`)
  - When grouping by level, exclude unobserved levels (:issue:`1697`)
  - Don't lose tzinfo in DatetimeIndex when shifting by different offset (:issue:`1683`)
  - Hack to support storing data with a zero-length axis in HDFStore (:issue:`1707`)
  - Fix DatetimeIndex tz-aware range generation issue (:issue:`1674`)
  - Fix method='time' interpolation with intraday data (:issue:`1698`)
  - Don't plot all-NA DataFrame columns as zeros (:issue:`1696`)
  - Fix bug in scatter_plot with by option (:issue:`1716`)
  - Fix performance problem in infer_freq with lots of non-unique stamps (:issue:`1686`)
  - Fix handling of PeriodIndex as argument to create MultiIndex (:issue:`1705`)
  - Fix re: unicode MultiIndex level names in Series/DataFrame repr (:issue:`1736`)
  - Handle PeriodIndex in to_datetime instance method (:issue:`1703`)
  - Support StaticTzInfo in DatetimeIndex infrastructure (:issue:`1692`)
  - Allow MultiIndex setops with length-0 other type indexes (:issue:`1727`)
  - Fix handling of DatetimeIndex in DataFrame.to_records (:issue:`1720`)
  - Fix handling of general objects in isnull on which bool(...) fails (:issue:`1749`)
  - Fix .ix indexing with MultiIndex ambiguity (:issue:`1678`)
  - Fix .ix setting logic error with non-unique MultiIndex (:issue:`1750`)
  - Basic indexing now works on MultiIndex with > 1000000 elements, regression
    from earlier version of pandas (:issue:`1757`)
  - Handle non-float64 dtypes in fast DataFrame.corr/cov code paths (:issue:`1761`)
  - Fix DatetimeIndex.isin to function properly (:issue:`1763`)
  - Fix conversion of array of tz-aware datetime.datetime to DatetimeIndex with
    right time zone (:issue:`1777`)
  - Fix DST issues with generating ancxhored date ranges (:issue:`1778`)
  - Fix issue calling sort on result of Series.unique (:issue:`1807`)
  - Fix numerical issue leading to square root of negative number in
    rolling_std (:issue:`1840`)
  - Let Series.str.split accept no arguments (like str.split) (:issue:`1859`)
  - Allow user to have dateutil 2.1 installed on a Python 2 system (:issue:`1851`)
  - Catch ImportError less aggressively in pandas/__init__.py (:issue:`1845`)
  - Fix pip source installation bug when installing from GitHub (:issue:`1805`)
  - Fix error when window size > array size in rolling_apply (:issue:`1850`)
  - Fix pip source installation issues via SSH from GitHub
  - Fix OLS.summary when column is a tuple (:issue:`1837`)
  - Fix bug in __doc__ patching when -OO passed to interpreter
    (:issue:`1792` :issue:`1741` :issue:`1774`)
  - Fix unicode console encoding issue in IPython notebook (:issue:`1782`, :issue:`1768`)
  - Fix unicode formatting issue with Series.name (:issue:`1782`)
  - Fix bug in DataFrame.duplicated with datetime64 columns (:issue:`1833`)
  - Fix bug in Panel internals resulting in error when doing fillna after
    truncate not changing size of panel (:issue:`1823`)
  - Prevent segfault due to MultiIndex not being supported in HDFStore table
    format (:issue:`1848`)
  - Fix UnboundLocalError in Panel.__setitem__ and add better error (:issue:`1826`)
  - Fix to_csv issues with list of string entries. Isnull works on list of
    strings now too (:issue:`1791`)
  - Fix Timestamp comparisons with datetime values outside the nanosecond range
    (1677-2262)
  - Revert to prior behavior of normalize_date with datetime.date objects
    (return datetime)
  - Fix broken interaction between np.nansum and Series.any/all
  - Fix bug with multiple column date parsers (:issue:`1866`)
  - DatetimeIndex.union(Int64Index) was broken
  - Make plot x vs y interface consistent with integer indexing (:issue:`1842`)
  - set_index inplace modified data even if unique check fails (:issue:`1831`)
  - Only use Q-OCT/NOV/DEC in quarterly frequency inference (:issue:`1789`)
  - Upcast to dtype=object when unstacking boolean DataFrame (:issue:`1820`)
  - Fix float64/float32 merging bug (:issue:`1849`)
  - Fixes to Period.start_time for non-daily frequencies (:issue:`1857`)
  - Fix failure when converter used on index_col in read_csv (:issue:`1835`)
  - Implement PeriodIndex.append so that pandas.concat works correctly (:issue:`1815`)
  - Avoid Cython out-of-bounds access causing segfault sometimes in pad_2d,
    backfill_2d
  - Fix resampling error with intraday times and anchored target time (like
    AS-DEC) (:issue:`1772`)
  - Fix .ix indexing bugs with mixed-integer indexes (:issue:`1799`)
  - Respect passed color keyword argument in Series.plot (:issue:`1890`)
  - Fix rolling_min/max when the window is larger than the size of the input
    array. Check other malformed inputs (:issue:`1899`, :issue:`1897`)
  - Rolling variance / standard deviation with only a single observation in
    window (:issue:`1884`)
  - Fix unicode sheet name failure in to_excel (:issue:`1828`)
  - Override DatetimeIndex.min/max to return Timestamp objects (:issue:`1895`)
  - Fix column name formatting issue in length-truncated column (:issue:`1906`)
  - Fix broken handling of copying Index metadata to new instances created by
    view(...) calls inside the NumPy infrastructure
  - Support datetime.date again in DateOffset.rollback/rollforward
  - Raise Exception if set passed to Series constructor (:issue:`1913`)
  - Add TypeError when appending HDFStore table w/ wrong index type (:issue:`1881`)
  - Don't raise exception on empty inputs in EW functions (e.g. ewma) (:issue:`1900`)
  - Make asof work correctly with PeriodIndex (:issue:`1883`)
  - Fix extlinks in doc build
  - Fill boolean DataFrame with NaN when calling shift (:issue:`1814`)
  - Fix setuptools bug causing pip not to Cythonize .pyx files sometimes
  - Fix negative integer indexing regression in .ix from 0.7.x (:issue:`1888`)
  - Fix error while retrieving timezone and utc offset from subclasses of
    datetime.tzinfo without .zone and ._utcoffset attributes (:issue:`1922`)
  - Fix DataFrame formatting of small, non-zero FP numbers (:issue:`1911`)
  - Various fixes by upcasting of date -> datetime (:issue:`1395`)
  - Raise better exception when passing multiple functions with the same name,
    such as lambdas, to GroupBy.aggregate
  - Fix DataFrame.apply with axis=1 on a non-unique index (:issue:`1878`)
  - Proper handling of Index subclasses in pandas.unique (:issue:`1759`)
  - Set index names in DataFrame.from_records (:issue:`1744`)
  - Fix time series indexing error with duplicates, under and over hash table
    size cutoff (:issue:`1821`)
  - Handle list keys in addition to tuples in DataFrame.xs when
    partial-indexing a hierarchically-indexed DataFrame (:issue:`1796`)
  - Support multiple column selection in DataFrame.__getitem__ with duplicate
    columns (:issue:`1943`)
  - Fix time zone localization bug causing improper fields (e.g. hours) in time
    zones that have not had a UTC transition in a long time (:issue:`1946`)
  - Fix errors when parsing and working with with fixed offset timezones
    (:issue:`1922`, :issue:`1928`)
  - Fix text parser bug when handling UTC datetime objects generated by
    dateutil (:issue:`1693`)
  - Fix plotting bug when 'B' is the inferred frequency but index actually
    contains weekends (:issue:`1668`, :issue:`1669`)
  - Fix plot styling bugs (:issue:`1666`, :issue:`1665`, :issue:`1658`)
  - Fix plotting bug with index/columns with unicode (:issue:`1685`)
  - Fix DataFrame constructor bug when passed Series with datetime64 dtype
    in a dict (:issue:`1680`)
  - Fixed regression in generating DatetimeIndex using timezone aware
    datetime.datetime (:issue:`1676`)
  - Fix DataFrame bug when printing concatenated DataFrames with duplicated
    columns (:issue:`1675`)
  - Fixed bug when plotting time series with multiple intraday frequencies
    (:issue:`1732`)
  - Fix bug in DataFrame.duplicated to enable iterables other than list-types
    as input argument (:issue:`1773`)
  - Fix resample bug when passed list of lambdas as `how` argument (:issue:`1808`)
  - Repr fix for MultiIndex level with all NAs (:issue:`1971`)
  - Fix PeriodIndex slicing bug when slice start/end are out-of-bounds (:issue:`1977`)
  - Fix read_table bug when parsing unicode (:issue:`1975`)
  - Fix BlockManager.iget bug when dealing with non-unique MultiIndex as columns
    (:issue:`1970`)
  - Fix reset_index bug if both drop and level are specified (:issue:`1957`)
  - Work around unsafe NumPy object->int casting with Cython function (:issue:`1987`)
  - Fix datetime64 formatting bug in DataFrame.to_csv (:issue:`1993`)
  - Default start date in pandas.io.data to 1/1/2000 as the docs say (:issue:`2011`)




pandas 0.8.1
------------

**Release date:** July 22, 2012

New features
~~~~~~~~~~~~

  - Add vectorized, NA-friendly string methods to Series (:issue:`1621`, :issue:`620`)
  - Can pass dict of per-column line styles to DataFrame.plot (:issue:`1559`)
  - Selective plotting to secondary y-axis on same subplot (:issue:`1640`)
  - Add new ``bootstrap_plot`` plot function
  - Add new ``parallel_coordinates`` plot function (:issue:`1488`)
  - Add ``radviz`` plot function (:issue:`1566`)
  - Add ``multi_sparse`` option to ``set_printoptions`` to modify display of
    hierarchical indexes (:issue:`1538`)
  - Add ``dropna`` method to Panel (:issue:`171`)

Improvements to existing features
~~~~~~~~~~~~~~~~~~~~~~~~~~~~~~~~~

  - Use moving min/max algorithms from Bottleneck in rolling_min/rolling_max
    for > 100x speedup. (:issue:`1504`, :issue:`50`)
  - Add Cython group median method for >15x speedup (:issue:`1358`)
  - Drastically improve ``to_datetime`` performance on ISO8601 datetime strings
    (with no time zones) (:issue:`1571`)
  - Improve single-key groupby performance on large data sets, accelerate use of
    groupby with a Categorical variable
  - Add ability to append hierarchical index levels with ``set_index`` and to
    drop single levels with ``reset_index`` (:issue:`1569`, :issue:`1577`)
  - Always apply passed functions in ``resample``, even if upsampling (:issue:`1596`)
  - Avoid unnecessary copies in DataFrame constructor with explicit dtype (:issue:`1572`)
  - Cleaner DatetimeIndex string representation with 1 or 2 elements (:issue:`1611`)
  - Improve performance of array-of-Period to PeriodIndex, convert such arrays
    to PeriodIndex inside Index (:issue:`1215`)
  - More informative string representation for weekly Period objects (:issue:`1503`)
  - Accelerate 3-axis multi data selection from homogeneous Panel (:issue:`979`)
  - Add ``adjust`` option to ewma to disable adjustment factor (:issue:`1584`)
  - Add new matplotlib converters for high frequency time series plotting (:issue:`1599`)
  - Handling of tz-aware datetime.datetime objects in to_datetime; raise
    Exception unless utc=True given (:issue:`1581`)

Bug Fixes
~~~~~~~~~

  - Fix NA handling in DataFrame.to_panel (:issue:`1582`)
  - Handle TypeError issues inside PyObject_RichCompareBool calls in khash
    (:issue:`1318`)
  - Fix resampling bug to lower case daily frequency (:issue:`1588`)
  - Fix kendall/spearman DataFrame.corr bug with no overlap (:issue:`1595`)
  - Fix bug in DataFrame.set_index (:issue:`1592`)
  - Don't ignore axes in boxplot if by specified (:issue:`1565`)
  - Fix Panel .ix indexing with integers bug (:issue:`1603`)
  - Fix Partial indexing bugs (years, months, ...) with PeriodIndex (:issue:`1601`)
  - Fix MultiIndex console formatting issue (:issue:`1606`)
  - Unordered index with duplicates doesn't yield scalar location for single
    entry (:issue:`1586`)
  - Fix resampling of tz-aware time series with "anchored" freq (:issue:`1591`)
  - Fix DataFrame.rank error on integer data (:issue:`1589`)
  - Selection of multiple SparseDataFrame columns by list in __getitem__ (:issue:`1585`)
  - Override Index.tolist for compatibility with MultiIndex (:issue:`1576`)
  - Fix hierarchical summing bug with MultiIndex of length 1 (:issue:`1568`)
  - Work around numpy.concatenate use/bug in Series.set_value (:issue:`1561`)
  - Ensure Series/DataFrame are sorted before resampling (:issue:`1580`)
  - Fix unhandled IndexError when indexing very large time series (:issue:`1562`)
  - Fix DatetimeIndex intersection logic error with irregular indexes (:issue:`1551`)
  - Fix unit test errors on Python 3 (:issue:`1550`)
  - Fix .ix indexing bugs in duplicate DataFrame index (:issue:`1201`)
  - Better handle errors with non-existing objects in HDFStore (:issue:`1254`)
  - Don't copy int64 array data in DatetimeIndex when copy=False (:issue:`1624`)
  - Fix resampling of conforming periods quarterly to annual (:issue:`1622`)
  - Don't lose index name on resampling (:issue:`1631`)
  - Support python-dateutil version 2.1 (:issue:`1637`)
  - Fix broken scatter_matrix axis labeling, esp. with time series (:issue:`1625`)
  - Fix cases where extra keywords weren't being passed on to matplotlib from
    Series.plot (:issue:`1636`)
  - Fix BusinessMonthBegin logic for dates before 1st bday of month (:issue:`1645`)
  - Ensure string alias converted (valid in DatetimeIndex.get_loc) in
    DataFrame.xs / __getitem__ (:issue:`1644`)
  - Fix use of string alias timestamps with tz-aware time series (:issue:`1647`)
  - Fix Series.max/min and Series.describe on len-0 series (:issue:`1650`)
  - Handle None values in dict passed to concat (:issue:`1649`)
  - Fix Series.interpolate with method='values' and DatetimeIndex (:issue:`1646`)
  - Fix IndexError in left merges on a DataFrame with 0-length (:issue:`1628`)
  - Fix DataFrame column width display with UTF-8 encoded characters (:issue:`1620`)
  - Handle case in pandas.io.data.get_data_yahoo where Yahoo! returns duplicate
    dates for most recent business day
  - Avoid downsampling when plotting mixed frequencies on the same subplot (:issue:`1619`)
  - Fix read_csv bug when reading a single line (:issue:`1553`)
  - Fix bug in C code causing monthly periods prior to December 1969 to be off (:issue:`1570`)



pandas 0.8.0
------------

**Release date:** 6/29/2012

New features
~~~~~~~~~~~~

  - New unified DatetimeIndex class for nanosecond-level timestamp data
  - New Timestamp datetime.datetime subclass with easy time zone conversions,
    and support for nanoseconds
  - New PeriodIndex class for timespans, calendar logic, and Period scalar object
  - High performance resampling of timestamp and period data. New `resample`
    method of all pandas data structures
  - New frequency names plus shortcut string aliases like '15h', '1h30min'
  - Time series string indexing shorthand (:issue:`222`)
  - Add week, dayofyear array and other timestamp array-valued field accessor
    functions to DatetimeIndex
  - Add GroupBy.prod optimized aggregation function and 'prod' fast time series
    conversion method (:issue:`1018`)
  - Implement robust frequency inference function and `inferred_freq` attribute
    on DatetimeIndex (:issue:`391`)
  - New ``tz_convert`` and ``tz_localize`` methods in Series / DataFrame
  - Convert DatetimeIndexes to UTC if time zones are different in join/setops
    (:issue:`864`)
  - Add limit argument for forward/backward filling to reindex, fillna,
    etc. (:issue:`825` and others)
  - Add support for indexes (dates or otherwise) with duplicates and common
    sense indexing/selection functionality
  - Series/DataFrame.update methods, in-place variant of combine_first (:issue:`961`)
  - Add ``match`` function to API (:issue:`502`)
  - Add Cython-optimized first, last, min, max, prod functions to GroupBy (:issue:`994`,
    :issue:`1043`)
  - Dates can be split across multiple columns (:issue:`1227`, :issue:`1186`)
  - Add experimental support for converting pandas DataFrame to R data.frame
    via rpy2 (:issue:`350`, :issue:`1212`)
  - Can pass list of (name, function) to GroupBy.aggregate to get aggregates in
    a particular order (:issue:`610`)
  - Can pass dicts with lists of functions or dicts to GroupBy aggregate to do
    much more flexible multiple function aggregation (:issue:`642`, :issue:`610`)
  - New ordered_merge functions for merging DataFrames with ordered
    data. Also supports group-wise merging for panel data (:issue:`813`)
  - Add keys() method to DataFrame
  - Add flexible replace method for replacing potentially values to Series and
    DataFrame (:issue:`929`, :issue:`1241`)
  - Add 'kde' plot kind for Series/DataFrame.plot (:issue:`1059`)
  - More flexible multiple function aggregation with GroupBy
  - Add pct_change function to Series/DataFrame
  - Add option to interpolate by Index values in Series.interpolate (:issue:`1206`)
  - Add ``max_colwidth`` option for DataFrame, defaulting to 50
  - Conversion of DataFrame through rpy2 to R data.frame (:issue:`1282`, )
  - Add keys() method on DataFrame (:issue:`1240`)
  - Add new ``match`` function to API (similar to R) (:issue:`502`)
  - Add dayfirst option to parsers (:issue:`854`)
  - Add ``method`` argument to ``align`` method for forward/backward fillin
    (:issue:`216`)
  - Add Panel.transpose method for rearranging axes (:issue:`695`)
  - Add new ``cut`` function (patterned after R) for discretizing data into
    equal range-length bins or arbitrary breaks of your choosing (:issue:`415`)
  - Add new ``qcut`` for cutting with quantiles (:issue:`1378`)
  - Add ``value_counts`` top level array method (:issue:`1392`)
  - Added Andrews curves plot tupe (:issue:`1325`)
  - Add lag plot (:issue:`1440`)
  - Add autocorrelation_plot (:issue:`1425`)
  - Add support for tox and Travis CI (:issue:`1382`)
  - Add support for Categorical use in GroupBy (:issue:`292`)
  - Add ``any`` and ``all`` methods to DataFrame (:issue:`1416`)
  - Add ``secondary_y`` option to Series.plot
  - Add experimental ``lreshape`` function for reshaping wide to long

Improvements to existing features
~~~~~~~~~~~~~~~~~~~~~~~~~~~~~~~~~

  - Switch to klib/khash-based hash tables in Index classes for better
    performance in many cases and lower memory footprint
  - Shipping some functions from scipy.stats to reduce dependency,
    e.g. Series.describe and DataFrame.describe (:issue:`1092`)
  - Can create MultiIndex by passing list of lists or list of arrays to Series,
    DataFrame constructor, etc. (:issue:`831`)
  - Can pass arrays in addition to column names to DataFrame.set_index (:issue:`402`)
  - Improve the speed of "square" reindexing of homogeneous DataFrame objects
    by significant margin (:issue:`836`)
  - Handle more dtypes when passed MaskedArrays in DataFrame constructor (:issue:`406`)
  - Improved performance of join operations on integer keys (:issue:`682`)
  - Can pass multiple columns to GroupBy object, e.g. grouped[[col1, col2]] to
    only aggregate a subset of the value columns (:issue:`383`)
  - Add histogram / kde plot options for scatter_matrix diagonals (:issue:`1237`)
  - Add inplace option to Series/DataFrame.rename and sort_index,
    DataFrame.drop_duplicates (:issue:`805`, :issue:`207`)
  - More helpful error message when nothing passed to Series.reindex (:issue:`1267`)
  - Can mix array and scalars as dict-value inputs to DataFrame ctor (:issue:`1329`)
  - Use DataFrame columns' name for legend title in plots
  - Preserve frequency in DatetimeIndex when possible in boolean indexing
    operations
  - Promote datetime.date values in data alignment operations (:issue:`867`)
  - Add ``order`` method to Index classes (:issue:`1028`)
  - Avoid hash table creation in large monotonic hash table indexes (:issue:`1160`)
  - Store time zones in HDFStore (:issue:`1232`)
  - Enable storage of sparse data structures in HDFStore (:issue:`85`)
  - Enable Series.asof to work with arrays of timestamp inputs
  - Cython implementation of DataFrame.corr speeds up by > 100x (:issue:`1349`, :issue:`1354`)
  - Exclude "nuisance" columns automatically in GroupBy.transform (:issue:`1364`)
  - Support functions-as-strings in GroupBy.transform (:issue:`1362`)
  - Use index name as xlabel/ylabel in plots (:issue:`1415`)
  - Add ``convert_dtype`` option to Series.apply to be able to leave data as
    dtype=object (:issue:`1414`)
  - Can specify all index level names in concat (:issue:`1419`)
  - Add ``dialect`` keyword to parsers for quoting conventions (:issue:`1363`)
  - Enable DataFrame[bool_DataFrame] += value (:issue:`1366`)
  - Add ``retries`` argument to ``get_data_yahoo`` to try to prevent Yahoo! API
    404s (:issue:`826`)
  - Improve performance of reshaping by using O(N) categorical sorting
  - Series names will be used for index of DataFrame if no index passed (:issue:`1494`)
  - Header argument in DataFrame.to_csv can accept a list of column names to
    use instead of the object's columns (:issue:`921`)
  - Add ``raise_conflict`` argument to DataFrame.update (:issue:`1526`)
  - Support file-like objects in ExcelFile (:issue:`1529`)

API Changes
~~~~~~~~~~~

  - Rename `pandas._tseries` to `pandas.lib`
  - Rename Factor to Categorical and add improvements. Numerous Categorical bug
    fixes
  - Frequency name overhaul, WEEKDAY/EOM and rules with @
    deprecated. get_legacy_offset_name backwards compatibility function added
  - Raise ValueError in DataFrame.__nonzero__, so "if df" no longer works
    (:issue:`1073`)
  - Change BDay (business day) to not normalize dates by default (:issue:`506`)
  - Remove deprecated DataMatrix name
  - Default merge suffixes for overlap now have underscores instead of periods
    to facilitate tab completion, etc. (:issue:`1239`)
  - Deprecation of offset, time_rule timeRule parameters throughout codebase
  - Series.append and DataFrame.append no longer check for duplicate indexes
    by default, add verify_integrity parameter (:issue:`1394`)
  - Refactor Factor class, old constructor moved to Factor.from_array
  - Modified internals of MultiIndex to use less memory (no longer represented
    as array of tuples) internally, speed up construction time and many methods
    which construct intermediate hierarchical indexes (:issue:`1467`)

Bug Fixes
~~~~~~~~~

  - Fix OverflowError from storing pre-1970 dates in HDFStore by switching to
    datetime64 (:issue:`179`)
  - Fix logical error with February leap year end in YearEnd offset
  - Series([False, nan]) was getting casted to float64 (:issue:`1074`)
  - Fix binary operations between boolean Series and object Series with
    booleans and NAs (:issue:`1074`, :issue:`1079`)
  - Couldn't assign whole array to column in mixed-type DataFrame via .ix
    (:issue:`1142`)
  - Fix label slicing issues with float index values (:issue:`1167`)
  - Fix segfault caused by empty groups passed to groupby (:issue:`1048`)
  - Fix occasionally misbehaved reindexing in the presence of NaN labels (:issue:`522`)
  - Fix imprecise logic causing weird Series results from .apply (:issue:`1183`)
  - Unstack multiple levels in one shot, avoiding empty columns in some
    cases. Fix pivot table bug (:issue:`1181`)
  - Fix formatting of MultiIndex on Series/DataFrame when index name coincides
    with label (:issue:`1217`)
  - Handle Excel 2003 #N/A as NaN from xlrd (:issue:`1213`, :issue:`1225`)
  - Fix timestamp locale-related deserialization issues with HDFStore by moving
    to datetime64 representation (:issue:`1081`, :issue:`809`)
  - Fix DataFrame.duplicated/drop_duplicates NA value handling (:issue:`557`)
  - Actually raise exceptions in fast reducer (:issue:`1243`)
  - Fix various timezone-handling bugs from 0.7.3 (:issue:`969`)
  - GroupBy on level=0 discarded index name (:issue:`1313`)
  - Better error message with unmergeable DataFrames (:issue:`1307`)
  - Series.__repr__ alignment fix with unicode index values (:issue:`1279`)
  - Better error message if nothing passed to reindex (:issue:`1267`)
  - More robust NA handling in DataFrame.drop_duplicates (:issue:`557`)
  - Resolve locale-based and pre-epoch HDF5 timestamp deserialization issues
    (:issue:`973`, :issue:`1081`, :issue:`179`)
  - Implement Series.repeat (:issue:`1229`)
  - Fix indexing with namedtuple and other tuple subclasses (:issue:`1026`)
  - Fix float64 slicing bug (:issue:`1167`)
  - Parsing integers with commas (:issue:`796`)
  - Fix groupby improper data type when group consists of one value (:issue:`1065`)
  - Fix negative variance possibility in nanvar resulting from floating point
    error (:issue:`1090`)
  - Consistently set name on groupby pieces (:issue:`184`)
  - Treat dict return values as Series in GroupBy.apply (:issue:`823`)
  - Respect column selection for DataFrame in in GroupBy.transform (:issue:`1365`)
  - Fix MultiIndex partial indexing bug (:issue:`1352`)
  - Enable assignment of rows in mixed-type DataFrame via .ix (:issue:`1432`)
  - Reset index mapping when grouping Series in Cython (:issue:`1423`)
  - Fix outer/inner DataFrame.join with non-unique indexes (:issue:`1421`)
  - Fix MultiIndex groupby bugs with empty lower levels (:issue:`1401`)
  - Calling fillna with a Series will have same behavior as with dict (:issue:`1486`)
  - SparseSeries reduction bug (:issue:`1375`)
  - Fix unicode serialization issue in HDFStore (:issue:`1361`)
  - Pass keywords to pyplot.boxplot in DataFrame.boxplot (:issue:`1493`)
  - Bug fixes in MonthBegin (:issue:`1483`)
  - Preserve MultiIndex names in drop (:issue:`1513`)
  - Fix Panel DataFrame slice-assignment bug (:issue:`1533`)
  - Don't use locals() in read_* functions (:issue:`1547`)



pandas 0.7.3
------------

**Release date:** April 12, 2012

New features
~~~~~~~~~~~~

  - Support for non-unique indexes: indexing and selection, many-to-one and
    many-to-many joins (:issue:`1306`)
  - Added fixed-width file reader, read_fwf (:issue:`952`)
  - Add group_keys argument to groupby to not add group names to MultiIndex in
    result of apply (:issue:`938`)
  - DataFrame can now accept non-integer label slicing (:issue:`946`). Previously
    only DataFrame.ix was able to do so.
  - DataFrame.apply now retains name attributes on Series objects (:issue:`983`)
  - Numeric DataFrame comparisons with non-numeric values now raises proper
    TypeError (:issue:`943`). Previously raise "PandasError: DataFrame constructor
    not properly called!"
  - Add ``kurt`` methods to Series and DataFrame (:issue:`964`)
  - Can pass dict of column -> list/set NA values for text parsers (:issue:`754`)
  - Allows users specified NA values in text parsers (:issue:`754`)
  - Parsers checks for openpyxl dependency and raises ImportError if not found
    (:issue:`1007`)
  - New factory function to create HDFStore objects that can be used in a with
    statement so users do not have to explicitly call HDFStore.close (:issue:`1005`)
  - pivot_table is now more flexible with same parameters as groupby (:issue:`941`)
  - Added stacked bar plots (:issue:`987`)
  - scatter_matrix method in pandas/tools/plotting.py (:issue:`935`)
  - DataFrame.boxplot returns plot results for ex-post styling (:issue:`985`)
  - Short version number accessible as pandas.version.short_version (:issue:`930`)
  - Additional documentation in panel.to_frame (:issue:`942`)
  - More informative Series.apply docstring regarding element-wise apply
    (:issue:`977`)
  - Notes on rpy2 installation (:issue:`1006`)
  - Add rotation and font size options to hist method (:issue:`1012`)
  - Use exogenous / X variable index in result of OLS.y_predict. Add
    OLS.predict method (:issue:`1027`, :issue:`1008`)

API Changes
~~~~~~~~~~~

  - Calling apply on grouped Series, e.g. describe(), will no longer yield
    DataFrame by default. Will have to call unstack() to get prior behavior
  - NA handling in non-numeric comparisons has been tightened up (:issue:`933`, :issue:`953`)
  - No longer assign dummy names key_0, key_1, etc. to groupby index (:issue:`1291`)

Bug Fixes
~~~~~~~~~

  - Fix logic error when selecting part of a row in a DataFrame with a
    MultiIndex index (:issue:`1013`)
  - Series comparison with Series of differing length causes crash (:issue:`1016`).
  - Fix bug in indexing when selecting section of hierarchically-indexed row
    (:issue:`1013`)
  - DataFrame.plot(logy=True) has no effect (:issue:`1011`).
  - Broken arithmetic operations between SparsePanel-Panel (:issue:`1015`)
  - Unicode repr issues in MultiIndex with non-ascii characters (:issue:`1010`)
  - DataFrame.lookup() returns inconsistent results if exact match not present
    (:issue:`1001`)
  - DataFrame arithmetic operations not treating None as NA (:issue:`992`)
  - DataFrameGroupBy.apply returns incorrect result (:issue:`991`)
  - Series.reshape returns incorrect result for multiple dimensions (:issue:`989`)
  - Series.std and Series.var ignores ddof parameter (:issue:`934`)
  - DataFrame.append loses index names (:issue:`980`)
  - DataFrame.plot(kind='bar') ignores color argument (:issue:`958`)
  - Inconsistent Index comparison results (:issue:`948`)
  - Improper int dtype DataFrame construction from data with NaN (:issue:`846`)
  - Removes default 'result' name in grouby results (:issue:`995`)
  - DataFrame.from_records no longer mutate input columns (:issue:`975`)
  - Use Index name when grouping by it (:issue:`1313`)



pandas 0.7.2
------------

**Release date:** March 16, 2012

New features
~~~~~~~~~~~~

  - Add additional tie-breaking methods in DataFrame.rank (:issue:`874`)
  - Add ascending parameter to rank in Series, DataFrame (:issue:`875`)
  - Add sort_columns parameter to allow unsorted plots (:issue:`918`)
  - IPython tab completion on GroupBy objects

API Changes
~~~~~~~~~~~

  - Series.sum returns 0 instead of NA when called on an empty
    series. Analogously for a DataFrame whose rows or columns are length 0
    (:issue:`844`)

Improvements to existing features
~~~~~~~~~~~~~~~~~~~~~~~~~~~~~~~~~

  - Don't use groups dict in Grouper.size (:issue:`860`)
  - Use khash for Series.value_counts, add raw function to algorithms.py (:issue:`861`)
  - Enable column access via attributes on GroupBy (:issue:`882`)
  - Enable setting existing columns (only) via attributes on DataFrame, Panel
    (:issue:`883`)
  - Intercept __builtin__.sum in groupby (:issue:`885`)
  - Can pass dict to DataFrame.fillna to use different values per column (:issue:`661`)
  - Can select multiple hierarchical groups by passing list of values in .ix
    (:issue:`134`)
  - Add level keyword to ``drop`` for dropping values from a level (:issue:`159`)
  - Add ``coerce_float`` option on DataFrame.from_records (:issue:`893`)
  - Raise exception if passed date_parser fails in ``read_csv``
  - Add ``axis`` option to DataFrame.fillna (:issue:`174`)
  - Fixes to Panel to make it easier to subclass (:issue:`888`)

Bug Fixes
~~~~~~~~~

  - Fix overflow-related bugs in groupby (:issue:`850`, :issue:`851`)
  - Fix unhelpful error message in parsers (:issue:`856`)
  - Better err msg for failed boolean slicing of dataframe (:issue:`859`)
  - Series.count cannot accept a string (level name) in the level argument (:issue:`869`)
  - Group index platform int check (:issue:`870`)
  - concat on axis=1 and ignore_index=True raises TypeError (:issue:`871`)
  - Further unicode handling issues resolved (:issue:`795`)
  - Fix failure in multiindex-based access in Panel (:issue:`880`)
  - Fix DataFrame boolean slice assignment failure (:issue:`881`)
  - Fix combineAdd NotImplementedError for SparseDataFrame (:issue:`887`)
  - Fix DataFrame.to_html encoding and columns (:issue:`890`, :issue:`891`, :issue:`909`)
  - Fix na-filling handling in mixed-type DataFrame (:issue:`910`)
  - Fix to DataFrame.set_value with non-existant row/col (:issue:`911`)
  - Fix malformed block in groupby when excluding nuisance columns (:issue:`916`)
  - Fix inconsistant NA handling in dtype=object arrays (:issue:`925`)
  - Fix missing center-of-mass computation in ewmcov (:issue:`862`)
  - Don't raise exception when opening read-only HDF5 file (:issue:`847`)
  - Fix possible out-of-bounds memory access in 0-length Series (:issue:`917`)



pandas 0.7.1
------------

**Release date:** February 29, 2012

New features
~~~~~~~~~~~~

  - Add ``to_clipboard`` function to pandas namespace for writing objects to
    the system clipboard (:issue:`774`)
  - Add ``itertuples`` method to DataFrame for iterating through the rows of a
    dataframe as tuples (:issue:`818`)
  - Add ability to pass fill_value and method to DataFrame and Series align
    method (:issue:`806`, :issue:`807`)
  - Add fill_value option to reindex, align methods (:issue:`784`)
  - Enable concat to produce DataFrame from Series (:issue:`787`)
  - Add ``between`` method to Series (:issue:`802`)
  - Add HTML representation hook to DataFrame for the IPython HTML notebook
    (:issue:`773`)
  - Support for reading Excel 2007 XML documents using openpyxl

Improvements to existing features
~~~~~~~~~~~~~~~~~~~~~~~~~~~~~~~~~

  - Improve performance and memory usage of fillna on DataFrame
  - Can concatenate a list of Series along axis=1 to obtain a DataFrame (:issue:`787`)

Bug Fixes
~~~~~~~~~

  - Fix memory leak when inserting large number of columns into a single
    DataFrame (:issue:`790`)
  - Appending length-0 DataFrame with new columns would not result in those new
    columns being part of the resulting concatenated DataFrame (:issue:`782`)
  - Fixed groupby corner case when passing dictionary grouper and as_index is
    False (:issue:`819`)
  - Fixed bug whereby bool array sometimes had object dtype (:issue:`820`)
  - Fix exception thrown on np.diff (:issue:`816`)
  - Fix to_records where columns are non-strings (:issue:`822`)
  - Fix Index.intersection where indices have incomparable types (:issue:`811`)
  - Fix ExcelFile throwing an exception for two-line file (:issue:`837`)
  - Add clearer error message in csv parser (:issue:`835`)
  - Fix loss of fractional seconds in HDFStore (:issue:`513`)
  - Fix DataFrame join where columns have datetimes (:issue:`787`)
  - Work around numpy performance issue in take (:issue:`817`)
  - Improve comparison operations for NA-friendliness (:issue:`801`)
  - Fix indexing operation for floating point values (:issue:`780`, :issue:`798`)
  - Fix groupby case resulting in malformed dataframe (:issue:`814`)
  - Fix behavior of reindex of Series dropping name (:issue:`812`)
  - Improve on redudant groupby computation (:issue:`775`)
  - Catch possible NA assignment to int/bool series with exception (:issue:`839`)



pandas 0.7.0
------------

**Release date:** 2/9/2012

New features
~~~~~~~~~~~~

  - New ``merge`` function for efficiently performing full gamut of database /
    relational-algebra operations. Refactored existing join methods to use the
    new infrastructure, resulting in substantial performance gains (:issue:`220`,
    :issue:`249`, :issue:`267`)
  - New ``concat`` function for concatenating DataFrame or Panel objects along
    an axis. Can form union or intersection of the other axes. Improves
    performance of ``DataFrame.append`` (:issue:`468`, :issue:`479`, :issue:`273`)
  - Handle differently-indexed output values in ``DataFrame.apply`` (:issue:`498`)
  - Can pass list of dicts (e.g., a list of shallow JSON objects) to DataFrame
    constructor (:issue:`526`)
  - Add ``reorder_levels`` method to Series and DataFrame (:issue:`534`)
  - Add dict-like ``get`` function to DataFrame and Panel (:issue:`521`)
  - ``DataFrame.iterrows`` method for efficiently iterating through the rows of
    a DataFrame
  - Added ``DataFrame.to_panel`` with code adapted from ``LongPanel.to_long``
  - ``reindex_axis`` method added to DataFrame
  - Add ``level`` option to binary arithmetic functions on ``DataFrame`` and
    ``Series``
  - Add ``level`` option to the ``reindex`` and ``align`` methods on Series and
    DataFrame for broadcasting values across a level (:issue:`542`, :issue:`552`, others)
  - Add attribute-based item access to ``Panel`` and add IPython completion (PR
    :issue:`554`)
  - Add ``logy`` option to ``Series.plot`` for log-scaling on the Y axis
  - Add ``index``, ``header``, and ``justify`` options to
    ``DataFrame.to_string``. Add option to   (:issue:`570`, :issue:`571`)
  - Can pass multiple DataFrames to ``DataFrame.join`` to join on index (:issue:`115`)
  - Can pass multiple Panels to ``Panel.join`` (:issue:`115`)
  - Can pass multiple DataFrames to `DataFrame.append` to concatenate (stack)
    and multiple Series to ``Series.append`` too
  - Added ``justify`` argument to ``DataFrame.to_string`` to allow different
    alignment of column headers
  - Add ``sort`` option to GroupBy to allow disabling sorting of the group keys
    for potential speedups (:issue:`595`)
  - Can pass MaskedArray to Series constructor (:issue:`563`)
  - Add Panel item access via attributes and IPython completion (:issue:`554`)
  - Implement ``DataFrame.lookup``, fancy-indexing analogue for retrieving
    values given a sequence of row and column labels (:issue:`338`)
  - Add ``verbose`` option to ``read_csv`` and ``read_table`` to show number of
    NA values inserted in non-numeric columns (:issue:`614`)
  - Can pass a list of dicts or Series to ``DataFrame.append`` to concatenate
    multiple rows (:issue:`464`)
  - Add ``level`` argument to ``DataFrame.xs`` for selecting data from other
    MultiIndex levels. Can take one or more levels with potentially a tuple of
    keys for flexible retrieval of data (:issue:`371`, :issue:`629`)
  - New ``crosstab`` function for easily computing frequency tables (:issue:`170`)
  - Can pass a list of functions to aggregate with groupby on a DataFrame,
    yielding an aggregated result with hierarchical columns (:issue:`166`)
  - Add integer-indexing functions ``iget`` in Series and ``irow`` / ``iget``
    in DataFrame (:issue:`628`)
  - Add new ``Series.unique`` function, significantly faster than
    ``numpy.unique`` (:issue:`658`)
  - Add new ``cummin`` and ``cummax`` instance methods to ``Series`` and
    ``DataFrame`` (:issue:`647`)
  - Add new ``value_range`` function to return min/max of a dataframe (:issue:`288`)
  - Add ``drop`` parameter to ``reset_index`` method of ``DataFrame`` and added
    method to ``Series`` as well (:issue:`699`)
  - Add ``isin`` method to Index objects, works just like ``Series.isin`` (GH
    :issue:`657`)
  - Implement array interface on Panel so that ufuncs work (re: :issue:`740`)
  - Add ``sort`` option to ``DataFrame.join`` (:issue:`731`)
  - Improved handling of NAs (propagation) in binary operations with
    dtype=object arrays (:issue:`737`)
  - Add ``abs`` method to Pandas objects
  - Added ``algorithms`` module to start collecting central algos

API Changes
~~~~~~~~~~~

  - Label-indexing with integer indexes now raises KeyError if a label is not
    found instead of falling back on location-based indexing (:issue:`700`)
  - Label-based slicing via ``ix`` or ``[]`` on Series will now only work if
    exact matches for the labels are found or if the index is monotonic (for
    range selections)
  - Label-based slicing and sequences of labels can be passed to ``[]`` on a
    Series for both getting and setting (:issue:`86`)
  - `[]` operator (``__getitem__`` and ``__setitem__``) will raise KeyError
    with integer indexes when an index is not contained in the index. The prior
    behavior would fall back on position-based indexing if a key was not found
    in the index which would lead to subtle bugs. This is now consistent with
    the behavior of ``.ix`` on DataFrame and friends (:issue:`328`)
  - Rename ``DataFrame.delevel`` to ``DataFrame.reset_index`` and add
    deprecation warning
  - `Series.sort` (an in-place operation) called on a Series which is a view on
    a larger array (e.g. a column in a DataFrame) will generate an Exception to
    prevent accidentally modifying the data source (:issue:`316`)
  - Refactor to remove deprecated ``LongPanel`` class (:issue:`552`)
  - Deprecated ``Panel.to_long``, renamed to ``to_frame``
  - Deprecated ``colSpace`` argument in ``DataFrame.to_string``, renamed to
    ``col_space``
  - Rename ``precision`` to ``accuracy`` in engineering float formatter (GH
    :issue:`395`)
  - The default delimiter for ``read_csv`` is comma rather than letting
    ``csv.Sniffer`` infer it
  - Rename ``col_or_columns`` argument in ``DataFrame.drop_duplicates`` (GH
    :issue:`734`)

Improvements to existing features
~~~~~~~~~~~~~~~~~~~~~~~~~~~~~~~~~

  - Better error message in DataFrame constructor when passed column labels
    don't match data (:issue:`497`)
  - Substantially improve performance of multi-GroupBy aggregation when a
    Python function is passed, reuse ndarray object in Cython (:issue:`496`)
  - Can store objects indexed by tuples and floats in HDFStore (:issue:`492`)
  - Don't print length by default in Series.to_string, add `length` option (GH
    :issue:`489`)
  - Improve Cython code for multi-groupby to aggregate without having to sort
    the data (:issue:`93`)
  - Improve MultiIndex reindexing speed by storing tuples in the MultiIndex,
    test for backwards unpickling compatibility
  - Improve column reindexing performance by using specialized Cython take
    function
  - Further performance tweaking of Series.__getitem__ for standard use cases
  - Avoid Index dict creation in some cases (i.e. when getting slices, etc.),
    regression from prior versions
  - Friendlier error message in setup.py if NumPy not installed
  - Use common set of NA-handling operations (sum, mean, etc.) in Panel class
    also (:issue:`536`)
  - Default name assignment when calling ``reset_index`` on DataFrame with a
    regular (non-hierarchical) index (:issue:`476`)
  - Use Cythonized groupers when possible in Series/DataFrame stat ops with
    ``level`` parameter passed (:issue:`545`)
  - Ported skiplist data structure to C to speed up ``rolling_median`` by about
    5-10x in most typical use cases (:issue:`374`)
  - Some performance enhancements in constructing a Panel from a dict of
    DataFrame objects
  - Made ``Index._get_duplicates`` a public method by removing the underscore
  - Prettier printing of floats, and column spacing fix (:issue:`395`, :issue:`571`)
  - Add ``bold_rows`` option to DataFrame.to_html (:issue:`586`)
  - Improve the performance of ``DataFrame.sort_index`` by up to 5x or more
    when sorting by multiple columns
  - Substantially improve performance of DataFrame and Series constructors when
    passed a nested dict or dict, respectively (:issue:`540`, :issue:`621`)
  - Modified setup.py so that pip / setuptools will install dependencies (GH
    :issue:`507`, various pull requests)
  - Unstack called on DataFrame with non-MultiIndex will return Series (GH
    :issue:`477`)
  - Improve DataFrame.to_string and console formatting to be more consistent in
    the number of displayed digits (:issue:`395`)
  - Use bottleneck if available for performing NaN-friendly statistical
    operations that it implemented (:issue:`91`)
  - Monkey-patch context to traceback in ``DataFrame.apply`` to indicate which
    row/column the function application failed on (:issue:`614`)
  - Improved ability of read_table and read_clipboard to parse
    console-formatted DataFrames (can read the row of index names, etc.)
  - Can pass list of group labels (without having to convert to an ndarray
    yourself) to ``groupby`` in some cases (:issue:`659`)
  - Use ``kind`` argument to Series.order for selecting different sort kinds
    (:issue:`668`)
  - Add option to Series.to_csv to omit the index (:issue:`684`)
  - Add ``delimiter`` as an alternative to ``sep`` in ``read_csv`` and other
    parsing functions
  - Substantially improved performance of groupby on DataFrames with many
    columns by aggregating blocks of columns all at once (:issue:`745`)
  - Can pass a file handle or StringIO to Series/DataFrame.to_csv (:issue:`765`)
  - Can pass sequence of integers to DataFrame.irow(icol) and Series.iget, (GH
    :issue:`654`)
  - Prototypes for some vectorized string functions
  - Add float64 hash table to solve the Series.unique problem with NAs (:issue:`714`)
  - Memoize objects when reading from file to reduce memory footprint
  - Can get and set a column of a DataFrame with hierarchical columns
    containing "empty" ('') lower levels without passing the empty levels (PR
    :issue:`768`)

Bug Fixes
~~~~~~~~~

  - Raise exception in out-of-bounds indexing of Series instead of
    seg-faulting, regression from earlier releases (:issue:`495`)
  - Fix error when joining DataFrames of different dtypes within the same
    typeclass (e.g. float32 and float64) (:issue:`486`)
  - Fix bug in Series.min/Series.max on objects like datetime.datetime (GH
    :issue:`487`)
  - Preserve index names in Index.union (:issue:`501`)
  - Fix bug in Index joining causing subclass information (like DateRange type)
    to be lost in some cases (:issue:`500`)
  - Accept empty list as input to DataFrame constructor, regression from 0.6.0
    (:issue:`491`)
  - Can output DataFrame and Series with ndarray objects in a dtype=object
    array (:issue:`490`)
  - Return empty string from Series.to_string when called on empty Series (GH
    :issue:`488`)
  - Fix exception passing empty list to DataFrame.from_records
  - Fix Index.format bug (excluding name field) with datetimes with time info
  - Fix scalar value access in Series to always return NumPy scalars,
    regression from prior versions (:issue:`510`)
  - Handle rows skipped at beginning of file in read_* functions (:issue:`505`)
  - Handle improper dtype casting in ``set_value`` methods
  - Unary '-' / __neg__ operator on DataFrame was returning integer values
  - Unbox 0-dim ndarrays from certain operators like all, any in Series
  - Fix handling of missing columns (was combine_first-specific) in
    DataFrame.combine for general case (:issue:`529`)
  - Fix type inference logic with boolean lists and arrays in DataFrame indexing
  - Use centered sum of squares in R-square computation if entity_effects=True
    in panel regression
  - Handle all NA case in Series.{corr, cov}, was raising exception (:issue:`548`)
  - Aggregating by multiple levels with ``level`` argument to DataFrame, Series
    stat method, was broken (:issue:`545`)
  - Fix Cython buf when converter passed to read_csv produced a numeric array
    (buffer dtype mismatch when passed to Cython type inference function) (GH
    :issue:`546`)
  - Fix exception when setting scalar value using .ix on a DataFrame with a
    MultiIndex (:issue:`551`)
  - Fix outer join between two DateRanges with different offsets that returned
    an invalid DateRange
  - Cleanup DataFrame.from_records failure where index argument is an integer
  - Fix Data.from_records failure when passed a dictionary
  - Fix NA handling in {Series, DataFrame}.rank with non-floating point dtypes
  - Fix bug related to integer type-checking in .ix-based indexing
  - Handle non-string index name passed to DataFrame.from_records
  - DataFrame.insert caused the columns name(s) field to be discarded (:issue:`527`)
  - Fix erroneous in monotonic many-to-one left joins
  - Fix DataFrame.to_string to remove extra column white space (:issue:`571`)
  - Format floats to default to same number of digits (:issue:`395`)
  - Added decorator to copy docstring from one function to another (:issue:`449`)
  - Fix error in monotonic many-to-one left joins
  - Fix __eq__ comparison between DateOffsets with different relativedelta
    keywords passed
  - Fix exception caused by parser converter returning strings (:issue:`583`)
  - Fix MultiIndex formatting bug with integer names (:issue:`601`)
  - Fix bug in handling of non-numeric aggregates in Series.groupby (:issue:`612`)
  - Fix TypeError with tuple subclasses (e.g. namedtuple) in
    DataFrame.from_records (:issue:`611`)
  - Catch misreported console size when running IPython within Emacs
  - Fix minor bug in pivot table margins, loss of index names and length-1
    'All' tuple in row labels
  - Add support for legacy WidePanel objects to be read from HDFStore
  - Fix out-of-bounds segfault in pad_object and backfill_object methods when
    either source or target array are empty
  - Could not create a new column in a DataFrame from a list of tuples
  - Fix bugs preventing SparseDataFrame and SparseSeries working with groupby
    (:issue:`666`)
  - Use sort kind in Series.sort / argsort (:issue:`668`)
  - Fix DataFrame operations on non-scalar, non-pandas objects (:issue:`672`)
  - Don't convert DataFrame column to integer type when passing integer to
    __setitem__ (:issue:`669`)
  - Fix downstream bug in pivot_table caused by integer level names in
    MultiIndex (:issue:`678`)
  - Fix SparseSeries.combine_first when passed a dense Series (:issue:`687`)
  - Fix performance regression in HDFStore loading when DataFrame or Panel
    stored in table format with datetimes
  - Raise Exception in DateRange when offset with n=0 is passed (:issue:`683`)
  - Fix get/set inconsistency with .ix property and integer location but
    non-integer index (:issue:`707`)
  - Use right dropna function for SparseSeries. Return dense Series for NA fill
    value (:issue:`730`)
  - Fix Index.format bug causing incorrectly string-formatted Series with
    datetime indexes (:issue:`726`, :issue:`758`)
  - Fix errors caused by object dtype arrays passed to ols (:issue:`759`)
  - Fix error where column names lost when passing list of labels to
    DataFrame.__getitem__, (:issue:`662`)
  - Fix error whereby top-level week iterator overwrote week instance
  - Fix circular reference causing memory leak in sparse array / series /
    frame, (:issue:`663`)
  - Fix integer-slicing from integers-as-floats (:issue:`670`)
  - Fix zero division errors in nanops from object dtype arrays in all NA case
    (:issue:`676`)
  - Fix csv encoding when using unicode (:issue:`705`, :issue:`717`, :issue:`738`)
  - Fix assumption that each object contains every unique block type in concat,
    (:issue:`708`)
  - Fix sortedness check of multiindex in to_panel (:issue:`719`, 720)
  - Fix that None was not treated as NA in PyObjectHashtable
  - Fix hashing dtype because of endianness confusion (:issue:`747`, :issue:`748`)
  - Fix SparseSeries.dropna to return dense Series in case of NA fill value (GH
    :issue:`730`)
  - Use map_infer instead of np.vectorize. handle NA sentinels if converter
    yields numeric array, (:issue:`753`)
  - Fixes and improvements to DataFrame.rank (:issue:`742`)
  - Fix catching AttributeError instead of NameError for bottleneck
  - Try to cast non-MultiIndex to better dtype when calling reset_index (:issue:`726`
    :issue:`440`)
  - Fix #1.QNAN0' float bug on 2.6/win64
  - Allow subclasses of dicts in DataFrame constructor, with tests
  - Fix problem whereby set_index destroys column multiindex (:issue:`764`)
  - Hack around bug in generating DateRange from naive DateOffset (:issue:`770`)
  - Fix bug in DateRange.intersection causing incorrect results with some
    overlapping ranges (:issue:`771`)

**Thanks**

  - Craig Austin
  - Chris Billington
  - Marius Cobzarenco
  - Mario Gamboa-Cavazos
  - Hans-Martin Gaudecker
  - Arthur Gerigk
  - Yaroslav Halchenko
  - Jeff Hammerbacher
  - Matt Harrison
  - Andreas Hilboll
  - Luc Kesters
  - Adam Klein
  - Gregg Lind
  - Solomon Negusse
  - Wouter Overmeire
  - Christian Prinoth
  - Jeff Reback
  - Sam Reckoner
  - Craig Reeson
  - Jan Schulz
  - Skipper Seabold
  - Ted Square
  - Graham Taylor
  - Aman Thakral
  - Chris Uga
  - Dieter Vandenbussche
  - Texas P.
  - Pinxing Ye
  - ... and everyone I forgot



pandas 0.6.1
------------

**Release date:** 12/13/2011

API Changes
~~~~~~~~~~~

  - Rename `names` argument in DataFrame.from_records to `columns`. Add
    deprecation warning
  - Boolean get/set operations on Series with boolean Series will reindex
    instead of requiring that the indexes be exactly equal (:issue:`429`)

New features
~~~~~~~~~~~~

  - Can pass Series to DataFrame.append with ignore_index=True for appending a
    single row (:issue:`430`)
  - Add Spearman and Kendall correlation options to Series.corr and
    DataFrame.corr (:issue:`428`)
  - Add new `get_value` and `set_value` methods to Series, DataFrame, and Panel
    to very low-overhead access to scalar elements. df.get_value(row, column)
    is about 3x faster than df[column][row] by handling fewer cases (:issue:`437`,
    :issue:`438`). Add similar methods to sparse data structures for compatibility
  - Add Qt table widget to sandbox (:issue:`435`)
  - DataFrame.align can accept Series arguments, add axis keyword (:issue:`461`)
  - Implement new SparseList and SparseArray data structures. SparseSeries now
    derives from SparseArray (:issue:`463`)
  - max_columns / max_rows options in set_printoptions (:issue:`453`)
  - Implement Series.rank and DataFrame.rank, fast versions of
    scipy.stats.rankdata (:issue:`428`)
  - Implement DataFrame.from_items alternate constructor (:issue:`444`)
  - DataFrame.convert_objects method for inferring better dtypes for object
    columns (:issue:`302`)
  - Add rolling_corr_pairwise function for computing Panel of correlation
    matrices (:issue:`189`)
  - Add `margins` option to `pivot_table` for computing subgroup aggregates (GH
    :issue:`114`)
  - Add `Series.from_csv` function (:issue:`482`)

Improvements to existing features
~~~~~~~~~~~~~~~~~~~~~~~~~~~~~~~~~

  - Improve memory usage of `DataFrame.describe` (do not copy data
    unnecessarily) (:issue:`425`)
  - Use same formatting function for outputting floating point Series to console
    as in DataFrame (:issue:`420`)
  - DataFrame.delevel will try to infer better dtype for new columns (:issue:`440`)
  - Exclude non-numeric types in DataFrame.{corr, cov}
  - Override Index.astype to enable dtype casting (:issue:`412`)
  - Use same float formatting function for Series.__repr__ (:issue:`420`)
  - Use available console width to output DataFrame columns (:issue:`453`)
  - Accept ndarrays when setting items in Panel (:issue:`452`)
  - Infer console width when printing __repr__ of DataFrame to console (PR
    :issue:`453`)
  - Optimize scalar value lookups in the general case by 25% or more in Series
    and DataFrame
  - Can pass DataFrame/DataFrame and DataFrame/Series to
    rolling_corr/rolling_cov (:issue:`462`)
  - Fix performance regression in cross-sectional count in DataFrame, affecting
    DataFrame.dropna speed
  - Column deletion in DataFrame copies no data (computes views on blocks) (GH
    :issue:`158`)
  - MultiIndex.get_level_values can take the level name
  - More helpful error message when DataFrame.plot fails on one of the columns
    (:issue:`478`)
  - Improve performance of DataFrame.{index, columns} attribute lookup

Bug Fixes
~~~~~~~~~

  - Fix O(K^2) memory leak caused by inserting many columns without
    consolidating, had been present since 0.4.0 (:issue:`467`)
  - `DataFrame.count` should return Series with zero instead of NA with length-0
    axis (:issue:`423`)
  - Fix Yahoo! Finance API usage in pandas.io.data (:issue:`419`, :issue:`427`)
  - Fix upstream bug causing failure in Series.align with empty Series (:issue:`434`)
  - Function passed to DataFrame.apply can return a list, as long as it's the
    right length. Regression from 0.4 (:issue:`432`)
  - Don't "accidentally" upcast scalar values when indexing using .ix (:issue:`431`)
  - Fix groupby exception raised with as_index=False and single column selected
    (:issue:`421`)
  - Implement DateOffset.__ne__ causing downstream bug (:issue:`456`)
  - Fix __doc__-related issue when converting py -> pyo with py2exe
  - Bug fix in left join Cython code with duplicate monotonic labels
  - Fix bug when unstacking multiple levels described in :issue:`451`
  - Exclude NA values in dtype=object arrays, regression from 0.5.0 (:issue:`469`)
  - Use Cython map_infer function in DataFrame.applymap to properly infer
    output type, handle tuple return values and other things that were breaking
    (:issue:`465`)
  - Handle floating point index values in HDFStore (:issue:`454`)
  - Fixed stale column reference bug (cached Series object) caused by type
    change / item deletion in DataFrame (:issue:`473`)
  - Index.get_loc should always raise Exception when there are duplicates
  - Handle differently-indexed Series input to DataFrame constructor (:issue:`475`)
  - Omit nuisance columns in multi-groupby with Python function
  - Buglet in handling of single grouping in general apply
  - Handle type inference properly when passing list of lists or tuples to
    DataFrame constructor (:issue:`484`)
  - Preserve Index / MultiIndex names in GroupBy.apply concatenation step (GH
    :issue:`481`)

**Thanks**

  - Ralph Bean
  - Luca Beltrame
  - Marius Cobzarenco
  - Andreas Hilboll
  - Jev Kuznetsov
  - Adam Lichtenstein
  - Wouter Overmeire
  - Fernando Perez
  - Nathan Pinger
  - Christian Prinoth
  - Alex Reyfman
  - Joon Ro
  - Chang She
  - Ted Square
  - Chris Uga
  - Dieter Vandenbussche



pandas 0.6.0
------------

**Release date:** 11/25/2011

API Changes
~~~~~~~~~~~

  - Arithmetic methods like `sum` will attempt to sum dtype=object values by
    default instead of excluding them (:issue:`382`)

New features
~~~~~~~~~~~~

  - Add `melt` function to `pandas.core.reshape`
  - Add `level` parameter to group by level in Series and DataFrame
    descriptive statistics (:issue:`313`)
  - Add `head` and `tail` methods to Series, analogous to to DataFrame (PR
    :issue:`296`)
  - Add `Series.isin` function which checks if each value is contained in a
    passed sequence (:issue:`289`)
  - Add `float_format` option to `Series.to_string`
  - Add `skip_footer` (:issue:`291`) and `converters` (:issue:`343`) options to
    `read_csv` and `read_table`
  - Add proper, tested weighted least squares to standard and panel OLS (GH
    :issue:`303`)
  - Add `drop_duplicates` and `duplicated` functions for removing duplicate
    DataFrame rows and checking for duplicate rows, respectively (:issue:`319`)
  - Implement logical (boolean) operators ``&``, ``|``, ``^`` on DataFrame
    (:issue:`347`)
  - Add `Series.mad`, mean absolute deviation, matching DataFrame
  - Add `QuarterEnd` DateOffset (:issue:`321`)
  - Add matrix multiplication function `dot` to DataFrame (:issue:`65`)
  - Add `orient` option to `Panel.from_dict` to ease creation of mixed-type
    Panels (:issue:`359`, :issue:`301`)
  - Add `DataFrame.from_dict` with similar `orient` option
  - Can now pass list of tuples or list of lists to `DataFrame.from_records`
    for fast conversion to DataFrame (:issue:`357`)
  - Can pass multiple levels to groupby, e.g. `df.groupby(level=[0, 1])` (GH
    :issue:`103`)
  - Can sort by multiple columns in `DataFrame.sort_index` (:issue:`92`, :issue:`362`)
  - Add fast `get_value` and `put_value` methods to DataFrame and
    micro-performance tweaks (:issue:`360`)
  - Add `cov` instance methods to Series and DataFrame (:issue:`194`, :issue:`362`)
  - Add bar plot option to `DataFrame.plot` (:issue:`348`)
  - Add `idxmin` and `idxmax` functions to Series and DataFrame for computing
    index labels achieving maximum and minimum values (:issue:`286`)
  - Add `read_clipboard` function for parsing DataFrame from OS clipboard,
    should work across platforms (:issue:`300`)
  - Add `nunique` function to Series for counting unique elements (:issue:`297`)
  - DataFrame constructor will use Series name if no columns passed (:issue:`373`)
  - Support regular expressions and longer delimiters in read_table/read_csv,
    but does not handle quoted strings yet (:issue:`364`)
  - Add `DataFrame.to_html` for formatting DataFrame to HTML (:issue:`387`)
  - MaskedArray can be passed to DataFrame constructor and masked values will be
    converted to NaN (:issue:`396`)
  - Add `DataFrame.boxplot` function (:issue:`368`, others)
  - Can pass extra args, kwds to DataFrame.apply (:issue:`376`)

Improvements to existing features
~~~~~~~~~~~~~~~~~~~~~~~~~~~~~~~~~

  - Raise more helpful exception if date parsing fails in DateRange (:issue:`298`)
  - Vastly improved performance of GroupBy on axes with a MultiIndex (:issue:`299`)
  - Print level names in hierarchical index in Series repr (:issue:`305`)
  - Return DataFrame when performing GroupBy on selected column and
    as_index=False (:issue:`308`)
  - Can pass vector to `on` argument in `DataFrame.join` (:issue:`312`)
  - Don't show Series name if it's None in the repr, also omit length for short
    Series (:issue:`317`)
  - Show legend by default in `DataFrame.plot`, add `legend` boolean flag (GH
    :issue:`324`)
  - Significantly improved performance of `Series.order`, which also makes
    np.unique called on a Series faster (:issue:`327`)
  - Faster cythonized count by level in Series and DataFrame (:issue:`341`)
  - Raise exception if dateutil 2.0 installed on Python 2.x runtime (:issue:`346`)
  - Significant GroupBy performance enhancement with multiple keys with many
    "empty" combinations
  - New Cython vectorized function `map_infer` speeds up `Series.apply` and
    `Series.map` significantly when passed elementwise Python function,
    motivated by :issue:`355`
  - Cythonized `cache_readonly`, resulting in substantial micro-performance
    enhancements throughout the codebase (:issue:`361`)
  - Special Cython matrix iterator for applying arbitrary reduction operations
    with 3-5x better performance than `np.apply_along_axis` (:issue:`309`)
  - Add `raw` option to `DataFrame.apply` for getting better performance when
    the passed function only requires an ndarray (:issue:`309`)
  - Improve performance of `MultiIndex.from_tuples`
  - Can pass multiple levels to `stack` and `unstack` (:issue:`370`)
  - Can pass multiple values columns to `pivot_table` (:issue:`381`)
  - Can call `DataFrame.delevel` with standard Index with name set (:issue:`393`)
  - Use Series name in GroupBy for result index (:issue:`363`)
  - Refactor Series/DataFrame stat methods to use common set of NaN-friendly
    function
  - Handle NumPy scalar integers at C level in Cython conversion routines

Bug Fixes
~~~~~~~~~

  - Fix bug in `DataFrame.to_csv` when writing a DataFrame with an index
    name (:issue:`290`)
  - DataFrame should clear its Series caches on consolidation, was causing
    "stale" Series to be returned in some corner cases (:issue:`304`)
  - DataFrame constructor failed if a column had a list of tuples (:issue:`293`)
  - Ensure that `Series.apply` always returns a Series and implement
    `Series.round` (:issue:`314`)
  - Support boolean columns in Cythonized groupby functions (:issue:`315`)
  - `DataFrame.describe` should not fail if there are no numeric columns,
    instead return categorical describe (:issue:`323`)
  - Fixed bug which could cause columns to be printed in wrong order in
    `DataFrame.to_string` if specific list of columns passed (:issue:`325`)
  - Fix legend plotting failure if DataFrame columns are integers (:issue:`326`)
  - Shift start date back by one month for Yahoo! Finance API in pandas.io.data
    (:issue:`329`)
  - Fix `DataFrame.join` failure on unconsolidated inputs (:issue:`331`)
  - DataFrame.min/max will no longer fail on mixed-type DataFrame (:issue:`337`)
  - Fix `read_csv` / `read_table` failure when passing list to index_col that is
    not in ascending order (:issue:`349`)
  - Fix failure passing Int64Index to Index.union when both are monotonic
  - Fix error when passing SparseSeries to (dense) DataFrame constructor
  - Added missing bang at top of setup.py (:issue:`352`)
  - Change `is_monotonic` on MultiIndex so it properly compares the tuples
  - Fix MultiIndex outer join logic (:issue:`351`)
  - Set index name attribute with single-key groupby (:issue:`358`)
  - Bug fix in reflexive binary addition in Series and DataFrame for
    non-commutative operations (like string concatenation) (:issue:`353`)
  - setupegg.py will invoke Cython (:issue:`192`)
  - Fix block consolidation bug after inserting column into MultiIndex (:issue:`366`)
  - Fix bug in join operations between Index and Int64Index (:issue:`367`)
  - Handle min_periods=0 case in moving window functions (:issue:`365`)
  - Fixed corner cases in DataFrame.apply/pivot with empty DataFrame (:issue:`378`)
  - Fixed repr exception when Series name is a tuple
  - Always return DateRange from `asfreq` (:issue:`390`)
  - Pass level names to `swaplavel` (:issue:`379`)
  - Don't lose index names in `MultiIndex.droplevel` (:issue:`394`)
  - Infer more proper return type in `DataFrame.apply` when no columns or rows
    depending on whether the passed function is a reduction (:issue:`389`)
  - Always return NA/NaN from Series.min/max and DataFrame.min/max when all of a
    row/column/values are NA (:issue:`384`)
  - Enable partial setting with .ix / advanced indexing (:issue:`397`)
  - Handle mixed-type DataFrames correctly in unstack, do not lose type
    information (:issue:`403`)
  - Fix integer name formatting bug in Index.format and in Series.__repr__
  - Handle label types other than string passed to groupby (:issue:`405`)
  - Fix bug in .ix-based indexing with partial retrieval when a label is not
    contained in a level
  - Index name was not being pickled (:issue:`408`)
  - Level name should be passed to result index in GroupBy.apply (:issue:`416`)

**Thanks**

  - Craig Austin
  - Marius Cobzarenco
  - Joel Cross
  - Jeff Hammerbacher
  - Adam Klein
  - Thomas Kluyver
  - Jev Kuznetsov
  - Kieran O'Mahony
  - Wouter Overmeire
  - Nathan Pinger
  - Christian Prinoth
  - Skipper Seabold
  - Chang She
  - Ted Square
  - Aman Thakral
  - Chris Uga
  - Dieter Vandenbussche
  - carljv
  - rsamson



pandas 0.5.0
------------

**Release date:** 10/24/2011

This release of pandas includes a number of API changes (see below) and cleanup
of deprecated APIs from pre-0.4.0 releases. There are also bug fixes, new
features, numerous significant performance enhancements, and includes a new
IPython completer hook to enable tab completion of DataFrame columns accesses
as attributes (a new feature).

In addition to the changes listed here from 0.4.3 to 0.5.0, the minor releases
0.4.1, 0.4.2, and 0.4.3 brought some significant new functionality and
performance improvements that are worth taking a look at.

Thanks to all for bug reports, contributed patches and generally providing
feedback on the library.

API Changes
~~~~~~~~~~~

  - `read_table`, `read_csv`, and `ExcelFile.parse` default arguments for
    `index_col` is now None. To use one or more of the columns as the resulting
    DataFrame's index, these must be explicitly specified now
  - Parsing functions like `read_csv` no longer parse dates by default (GH
    :issue:`225`)
  - Removed `weights` option in panel regression which was not doing anything
    principled (:issue:`155`)
  - Changed `buffer` argument name in `Series.to_string` to `buf`
  - `Series.to_string` and `DataFrame.to_string` now return strings by default
    instead of printing to sys.stdout
  - Deprecated `nanRep` argument in various `to_string` and `to_csv` functions
    in favor of `na_rep`. Will be removed in 0.6 (:issue:`275`)
  - Renamed `delimiter` to `sep` in `DataFrame.from_csv` for consistency
  - Changed order of `Series.clip` arguments to match those of `numpy.clip` and
    added (unimplemented) `out` argument so `numpy.clip` can be called on a
    Series (:issue:`272`)
  - Series functions renamed (and thus deprecated) in 0.4 series have been
    removed:

    * `asOf`, use `asof`
    * `toDict`, use `to_dict`
    * `toString`, use `to_string`
    * `toCSV`, use `to_csv`
    * `merge`, use `map`
    * `applymap`, use `apply`
    * `combineFirst`, use `combine_first`
    * `_firstTimeWithValue` use `first_valid_index`
    * `_lastTimeWithValue` use `last_valid_index`

  - DataFrame functions renamed / deprecated in 0.4 series have been removed:

    * `asMatrix` method, use `as_matrix` or `values` attribute
    * `combineFirst`, use `combine_first`
    * `getXS`, use `xs`
    * `merge`, use `join`
    * `fromRecords`, use `from_records`
    * `fromcsv`, use `from_csv`
    * `toRecords`, use `to_records`
    * `toDict`, use `to_dict`
    * `toString`, use `to_string`
    * `toCSV`, use `to_csv`
    * `_firstTimeWithValue` use `first_valid_index`
    * `_lastTimeWithValue` use `last_valid_index`
    * `toDataMatrix` is no longer needed
    * `rows()` method, use `index` attribute
    * `cols()` method, use `columns` attribute
    * `dropEmptyRows()`, use `dropna(how='all')`
    * `dropIncompleteRows()`, use `dropna()`
    * `tapply(f)`, use `apply(f, axis=1)`
    * `tgroupby(keyfunc, aggfunc)`, use `groupby` with `axis=1`

  - Other outstanding deprecations have been removed:

    * `indexField` argument in `DataFrame.from_records`
    * `missingAtEnd` argument in `Series.order`. Use `na_last` instead
    * `Series.fromValue` classmethod, use regular `Series` constructor instead
    * Functions `parseCSV`, `parseText`, and `parseExcel` methods in
      `pandas.io.parsers` have been removed
    * `Index.asOfDate` function
    * `Panel.getMinorXS` (use `minor_xs`) and `Panel.getMajorXS` (use
      `major_xs`)
    * `Panel.toWide`, use `Panel.to_wide` instead

New features
~~~~~~~~~~~~

  - Added `DataFrame.align` method with standard join options
  - Added `parse_dates` option to `read_csv` and `read_table` methods to
    optionally try to parse dates in the index columns
  - Add `nrows`, `chunksize`, and `iterator` arguments to `read_csv` and
    `read_table`. The last two return a new `TextParser` class capable of
    lazily iterating through chunks of a flat file (:issue:`242`)
  - Added ability to join on multiple columns in `DataFrame.join` (:issue:`214`)
  - Added private `_get_duplicates` function to `Index` for identifying
    duplicate values more easily
  - Added column attribute access to DataFrame, e.g. df.A equivalent to df['A']
    if 'A' is a column in the DataFrame (:issue:`213`)
  - Added IPython tab completion hook for DataFrame columns. (:issue:`233`, :issue:`230`)
  - Implement `Series.describe` for Series containing objects (:issue:`241`)
  - Add inner join option to `DataFrame.join` when joining on key(s) (:issue:`248`)
  - Can select set of DataFrame columns by passing a list to `__getitem__` (GH
    :issue:`253`)
  - Can use & and | to intersection / union Index objects, respectively (GH
    :issue:`261`)
  - Added `pivot_table` convenience function to pandas namespace (:issue:`234`)
  - Implemented `Panel.rename_axis` function (:issue:`243`)
  - DataFrame will show index level names in console output
  - Implemented `Panel.take`
  - Add `set_eng_float_format` function for setting alternate DataFrame
    floating point string formatting
  - Add convenience `set_index` function for creating a DataFrame index from
    its existing columns

Improvements to existing features
~~~~~~~~~~~~~~~~~~~~~~~~~~~~~~~~~

  - Major performance improvements in file parsing functions `read_csv` and
    `read_table`
  - Added Cython function for converting tuples to ndarray very fast. Speeds up
    many MultiIndex-related operations
  - File parsing functions like `read_csv` and `read_table` will explicitly
    check if a parsed index has duplicates and raise a more helpful exception
    rather than deferring the check until later
  - Refactored merging / joining code into a tidy class and disabled unnecessary
    computations in the float/object case, thus getting about 10% better
    performance (:issue:`211`)
  - Improved speed of `DataFrame.xs` on mixed-type DataFrame objects by about
    5x, regression from 0.3.0 (:issue:`215`)
  - With new `DataFrame.align` method, speeding up binary operations between
    differently-indexed DataFrame objects by 10-25%.
  - Significantly sped up conversion of nested dict into DataFrame (:issue:`212`)
  - Can pass hierarchical index level name to `groupby` instead of the level
    number if desired (:issue:`223`)
  - Add support for different delimiters in `DataFrame.to_csv` (:issue:`244`)
  - Add more helpful error message when importing pandas post-installation from
    the source directory (:issue:`250`)
  - Significantly speed up DataFrame `__repr__` and `count` on large mixed-type
    DataFrame objects
  - Better handling of pyx file dependencies in Cython module build (:issue:`271`)

Bug Fixes
~~~~~~~~~

  - `read_csv` / `read_table` fixes

    - Be less aggressive about converting float->int in cases of floating point
      representations of integers like 1.0, 2.0, etc.
    - "True"/"False" will not get correctly converted to boolean
    - Index name attribute will get set when specifying an index column
    - Passing column names should force `header=None` (:issue:`257`)
    - Don't modify passed column names when `index_col` is not None
      (:issue:`258`)
    - Can sniff CSV separator in zip file (since seek is not supported, was
      failing before)

  - Worked around matplotlib "bug" in which series[:, np.newaxis] fails. Should
    be reported upstream to matplotlib (:issue:`224`)
  - DataFrame.iteritems was not returning Series with the name attribute
    set. Also neither was DataFrame._series
  - Can store datetime.date objects in HDFStore (:issue:`231`)
  - Index and Series names are now stored in HDFStore
  - Fixed problem in which data would get upcasted to object dtype in
    GroupBy.apply operations (:issue:`237`)
  - Fixed outer join bug with empty DataFrame (:issue:`238`)
  - Can create empty Panel (:issue:`239`)
  - Fix join on single key when passing list with 1 entry (:issue:`246`)
  - Don't raise Exception on plotting DataFrame with an all-NA column (:issue:`251`,
    :issue:`254`)
  - Bug min/max errors when called on integer DataFrames (:issue:`241`)
  - `DataFrame.iteritems` and `DataFrame._series` not assigning name attribute
  - Panel.__repr__ raised exception on length-0 major/minor axes
  - `DataFrame.join` on key with empty DataFrame produced incorrect columns
  - Implemented `MultiIndex.diff` (:issue:`260`)
  - `Int64Index.take` and `MultiIndex.take` lost name field, fix downstream
    issue :issue:`262`
  - Can pass list of tuples to `Series` (:issue:`270`)
  - Can pass level name to `DataFrame.stack`
  - Support set operations between MultiIndex and Index
  - Fix many corner cases in MultiIndex set operations
    - Fix MultiIndex-handling bug with GroupBy.apply when returned groups are not
    indexed the same
  - Fix corner case bugs in DataFrame.apply
  - Setting DataFrame index did not cause Series cache to get cleared
  - Various int32 -> int64 platform-specific issues
  - Don't be too aggressive converting to integer when parsing file with
    MultiIndex (:issue:`285`)
  - Fix bug when slicing Series with negative indices before beginning

**Thanks**

  - Thomas Kluyver
  - Daniel Fortunov
  - Aman Thakral
  - Luca Beltrame
  - Wouter Overmeire



pandas 0.4.3
------------

**Release date:** 10/9/2011

This is largely a bugfix release from 0.4.2 but also includes a handful of new
and enhanced features. Also, pandas can now be installed and used on Python 3
(thanks Thomas Kluyver!).

New features
~~~~~~~~~~~~

  - Python 3 support using 2to3 (:issue:`200`, Thomas Kluyver)
  - Add `name` attribute to `Series` and added relevant logic and tests. Name
    now prints as part of `Series.__repr__`
  - Add `name` attribute to standard Index so that stacking / unstacking does
    not discard names and so that indexed DataFrame objects can be reliably
    round-tripped to flat files, pickle, HDF5, etc.
  - Add `isnull` and `notnull` as instance methods on Series (:issue:`209`, :issue:`203`)

Improvements to existing features
~~~~~~~~~~~~~~~~~~~~~~~~~~~~~~~~~

  - Skip xlrd-related unit tests if not installed
  - `Index.append` and `MultiIndex.append` can accept a list of Index objects to
    concatenate together
  - Altered binary operations on differently-indexed SparseSeries objects to use
    the integer-based (dense) alignment logic which is faster with a larger
    number of blocks (:issue:`205`)
  - Refactored `Series.__repr__` to be a bit more clean and consistent

API Changes
~~~~~~~~~~~

  - `Series.describe` and `DataFrame.describe` now bring the 25% and 75%
    quartiles instead of the 10% and 90% deciles. The other outputs have not
    changed
  - `Series.toString` will print deprecation warning, has been de-camelCased to
    `to_string`

Bug Fixes
~~~~~~~~~

  - Fix broken interaction between `Index` and `Int64Index` when calling
    intersection. Implement `Int64Index.intersection`
  - `MultiIndex.sortlevel` discarded the level names (:issue:`202`)
  - Fix bugs in groupby, join, and append due to improper concatenation of
    `MultiIndex` objects (:issue:`201`)
  - Fix regression from 0.4.1, `isnull` and `notnull` ceased to work on other
    kinds of Python scalar objects like `datetime.datetime`
  - Raise more helpful exception when attempting to write empty DataFrame or
    LongPanel to `HDFStore` (:issue:`204`)
  - Use stdlib csv module to properly escape strings with commas in
    `DataFrame.to_csv` (:issue:`206`, Thomas Kluyver)
  - Fix Python ndarray access in Cython code for sparse blocked index integrity
    check
  - Fix bug writing Series to CSV in Python 3 (:issue:`209`)
  - Miscellaneous Python 3 bugfixes

**Thanks**

  - Thomas Kluyver
  - rsamson



pandas 0.4.2
------------

**Release date:** 10/3/2011

This is a performance optimization release with several bug fixes. The new
Int64Index and new merging / joining Cython code and related Python
infrastructure are the main new additions

New features
~~~~~~~~~~~~

  - Added fast `Int64Index` type with specialized join, union,
    intersection. Will result in significant performance enhancements for
    int64-based time series (e.g. using NumPy's datetime64 one day) and also
    faster operations on DataFrame objects storing record array-like data.
  - Refactored `Index` classes to have a `join` method and associated data
    alignment routines throughout the codebase to be able to leverage optimized
    joining / merging routines.
  - Added `Series.align` method for aligning two series with choice of join
    method
  - Wrote faster Cython data alignment / merging routines resulting in
    substantial speed increases
  - Added `is_monotonic` property to `Index` classes with associated Cython
    code to evaluate the monotonicity of the `Index` values
  - Add method `get_level_values` to `MultiIndex`
  - Implemented shallow copy of `BlockManager` object in `DataFrame` internals

Improvements to existing features
~~~~~~~~~~~~~~~~~~~~~~~~~~~~~~~~~

  - Improved performance of `isnull` and `notnull`, a regression from v0.3.0
    (:issue:`187`)
  - Wrote templating / code generation script to auto-generate Cython code for
    various functions which need to be available for the 4 major data types
    used in pandas (float64, bool, object, int64)
  - Refactored code related to `DataFrame.join` so that intermediate aligned
    copies of the data in each `DataFrame` argument do not need to be
    created. Substantial performance increases result (:issue:`176`)
  - Substantially improved performance of generic `Index.intersection` and
    `Index.union`
  - Improved performance of `DateRange.union` with overlapping ranges and
    non-cacheable offsets (like Minute). Implemented analogous fast
    `DateRange.intersection` for overlapping ranges.
  - Implemented `BlockManager.take` resulting in significantly faster `take`
    performance on mixed-type `DataFrame` objects (:issue:`104`)
  - Improved performance of `Series.sort_index`
  - Significant groupby performance enhancement: removed unnecessary integrity
    checks in DataFrame internals that were slowing down slicing operations to
    retrieve groups
  - Added informative Exception when passing dict to DataFrame groupby
    aggregation with axis != 0

API Changes
~~~~~~~~~~~

None

Bug Fixes
~~~~~~~~~

  - Fixed minor unhandled exception in Cython code implementing fast groupby
    aggregation operations
  - Fixed bug in unstacking code manifesting with more than 3 hierarchical
    levels
  - Throw exception when step specified in label-based slice (:issue:`185`)
  - Fix isnull to correctly work with np.float32. Fix upstream bug described in
    :issue:`182`
  - Finish implementation of as_index=False in groupby for DataFrame
    aggregation (:issue:`181`)
  - Raise SkipTest for pre-epoch HDFStore failure. Real fix will be sorted out
    via datetime64 dtype

**Thanks**

  - Uri Laserson
  - Scott Sinclair



pandas 0.4.1
------------

**Release date:** 9/25/2011

This is primarily a bug fix release but includes some new features and
improvements

New features
~~~~~~~~~~~~

  - Added new `DataFrame` methods `get_dtype_counts` and property `dtypes`
  - Setting of values using ``.ix`` indexing attribute in mixed-type DataFrame
    objects has been implemented (fixes :issue:`135`)
  - `read_csv` can read multiple columns into a `MultiIndex`. DataFrame's
    `to_csv` method will properly write out a `MultiIndex` which can be read
    back (:issue:`151`, thanks to Skipper Seabold)
  - Wrote fast time series merging / joining methods in Cython. Will be
    integrated later into DataFrame.join and related functions
  - Added `ignore_index` option to `DataFrame.append` for combining unindexed
    records stored in a DataFrame

Improvements to existing features
~~~~~~~~~~~~~~~~~~~~~~~~~~~~~~~~~

  - Some speed enhancements with internal Index type-checking function
  - `DataFrame.rename` has a new `copy` parameter which can rename a DataFrame
    in place
  - Enable unstacking by level name (:issue:`142`)
  - Enable sortlevel to work by level name (:issue:`141`)
  - `read_csv` can automatically "sniff" other kinds of delimiters using
    `csv.Sniffer` (:issue:`146`)
  - Improved speed of unit test suite by about 40%
  - Exception will not be raised calling `HDFStore.remove` on non-existent node
    with where clause
  - Optimized `_ensure_index` function resulting in performance savings in
    type-checking Index objects

API Changes
~~~~~~~~~~~

None

Bug Fixes
~~~~~~~~~

  - Fixed DataFrame constructor bug causing downstream problems (e.g. .copy()
    failing) when passing a Series as the values along with a column name and
    index
  - Fixed single-key groupby on DataFrame with as_index=False (:issue:`160`)
  - `Series.shift` was failing on integer Series (:issue:`154`)
  - `unstack` methods were producing incorrect output in the case of duplicate
    hierarchical labels. An exception will now be raised (:issue:`147`)
  - Calling `count` with level argument caused reduceat failure or segfault in
    earlier NumPy (:issue:`169`)
  - Fixed `DataFrame.corrwith` to automatically exclude non-numeric data (GH
    :issue:`144`)
  - Unicode handling bug fixes in `DataFrame.to_string` (:issue:`138`)
  - Excluding OLS degenerate unit test case that was causing platform specific
    failure (:issue:`149`)
  - Skip blosc-dependent unit tests for PyTables < 2.2 (:issue:`137`)
  - Calling `copy` on `DateRange` did not copy over attributes to the new object
    (:issue:`168`)
  - Fix bug in `HDFStore` in which Panel data could be appended to a Table with
    different item order, thus resulting in an incorrect result read back

**Thanks**

  - Yaroslav Halchenko
  - Jeff Reback
  - Skipper Seabold
  - Dan Lovell
  - Nick Pentreath



pandas 0.4.0
------------

**Release date:** 9/12/2011

New features
~~~~~~~~~~~~

  - `pandas.core.sparse` module: "Sparse" (mostly-NA, or some other fill value)
    versions of `Series`, `DataFrame`, and `Panel`. For low-density data, this
    will result in significant performance boosts, and smaller memory
    footprint. Added `to_sparse` methods to `Series`, `DataFrame`, and
    `Panel`. See online documentation for more on these
  - Fancy indexing operator on Series / DataFrame, e.g. via .ix operator. Both
    getting and setting of values is supported; however, setting values will only
    currently work on homogeneously-typed DataFrame objects. Things like:

    * series.ix[[d1, d2, d3]]
    * frame.ix[5:10, ['C', 'B', 'A']], frame.ix[5:10, 'A':'C']
    * frame.ix[date1:date2]

  - Significantly enhanced `groupby` functionality

    * Can groupby multiple keys, e.g. df.groupby(['key1', 'key2']). Iteration with
      multiple groupings products a flattened tuple
    * "Nuisance" columns (non-aggregatable) will automatically be excluded from
      DataFrame aggregation operations
    * Added automatic "dispatching to Series / DataFrame methods to more easily
      invoke methods on groups. e.g. s.groupby(crit).std() will work even though
      `std` is not implemented on the `GroupBy` class

  - Hierarchical / multi-level indexing

    * New the `MultiIndex` class. Integrated `MultiIndex` into `Series` and
      `DataFrame` fancy indexing, slicing, __getitem__ and __setitem,
      reindexing, etc. Added `level` keyword argument to `groupby` to enable
      grouping by a level of a `MultiIndex`

  - New data reshaping functions: `stack` and `unstack` on DataFrame and Series

    * Integrate with MultiIndex to enable sophisticated reshaping of data

  - `Index` objects (labels for axes) are now capable of holding tuples
  - `Series.describe`, `DataFrame.describe`: produces an R-like table of summary
    statistics about each data column
  - `DataFrame.quantile`, `Series.quantile` for computing sample quantiles of data
    across requested axis
  - Added general `DataFrame.dropna` method to replace `dropIncompleteRows` and
    `dropEmptyRows`, deprecated those.
  - `Series` arithmetic methods with optional fill_value for missing data,
    e.g. a.add(b, fill_value=0). If a location is missing for both it will still
    be missing in the result though.
  - fill_value option has been added to `DataFrame`.{add, mul, sub, div} methods
    similar to `Series`
  - Boolean indexing with `DataFrame` objects: data[data > 0.1] = 0.1 or
    data[data> other] = 1.
  - `pytz` / tzinfo support in `DateRange`

    * `tz_localize`, `tz_normalize`, and `tz_validate` methods added

  - Added `ExcelFile` class to `pandas.io.parsers` for parsing multiple sheets out
    of a single Excel 2003 document
  - `GroupBy` aggregations can now optionally *broadcast*, e.g. produce an object
    of the same size with the aggregated value propagated
  - Added `select` function in all data structures: reindex axis based on
    arbitrary criterion (function returning boolean value),
    e.g. frame.select(lambda x: 'foo' in x, axis=1)
  - `DataFrame.consolidate` method, API function relating to redesigned internals
  - `DataFrame.insert` method for inserting column at a specified location rather
    than the default __setitem__ behavior (which puts it at the end)
  - `HDFStore` class in `pandas.io.pytables` has been largely rewritten using
    patches from Jeff Reback from others. It now supports mixed-type `DataFrame`
    and `Series` data and can store `Panel` objects. It also has the option to
    query `DataFrame` and `Panel` data. Loading data from legacy `HDFStore`
    files is supported explicitly in the code
  - Added `set_printoptions` method to modify appearance of DataFrame tabular
    output
  - `rolling_quantile` functions; a moving version of `Series.quantile` /
    `DataFrame.quantile`
  - Generic `rolling_apply` moving window function
  - New `drop` method added to `Series`, `DataFrame`, etc. which can drop a set of
    labels from an axis, producing a new object
  - `reindex` methods now sport a `copy` option so that data is not forced to be
    copied then the resulting object is indexed the same
  - Added `sort_index` methods to Series and Panel. Renamed `DataFrame.sort`
    to `sort_index`. Leaving `DataFrame.sort` for now.
  - Added ``skipna`` option to statistical instance methods on all the data
    structures
  - `pandas.io.data` module providing a consistent interface for reading time
    series data from several different sources

Improvements to existing features
~~~~~~~~~~~~~~~~~~~~~~~~~~~~~~~~~

  * The 2-dimensional `DataFrame` and `DataMatrix` classes have been extensively
    redesigned internally into a single class `DataFrame`, preserving where
    possible their optimal performance characteristics. This should reduce
    confusion from users about which class to use.

    * Note that under the hood there is a new essentially "lazy evaluation"
      scheme within respect to adding columns to DataFrame. During some
      operations, like-typed blocks will be "consolidated" but not before.

  * `DataFrame` accessing columns repeatedly is now significantly faster than
    `DataMatrix` used to be in 0.3.0 due to an internal Series caching mechanism
    (which are all views on the underlying data)
  * Column ordering for mixed type data is now completely consistent in
    `DataFrame`. In prior releases, there was inconsistent column ordering in
    `DataMatrix`
  * Improved console / string formatting of DataMatrix with negative numbers
  * Improved tabular data parsing functions, `read_table` and `read_csv`:

    * Added `skiprows` and `na_values` arguments to `pandas.io.parsers` functions
      for more flexible IO
    * `parseCSV` / `read_csv` functions and others in `pandas.io.parsers` now can
      take a list of custom NA values, and also a list of rows to skip

  * Can slice `DataFrame` and get a view of the data (when homogeneously typed),
    e.g. frame.xs(idx, copy=False) or frame.ix[idx]
  * Many speed optimizations throughout `Series` and `DataFrame`
  * Eager evaluation of groups when calling ``groupby`` functions, so if there is
    an exception with the grouping function it will raised immediately versus
    sometime later on when the groups are needed
  * `datetools.WeekOfMonth` offset can be parameterized with `n` different than 1
    or -1.
  * Statistical methods on DataFrame like `mean`, `std`, `var`, `skew` will now
    ignore non-numerical data. Before a not very useful error message was
    generated. A flag `numeric_only` has been added to `DataFrame.sum` and
    `DataFrame.count` to enable this behavior in those methods if so desired
    (disabled by default)
  * `DataFrame.pivot` generalized to enable pivoting multiple columns into a
    `DataFrame` with hierarchical columns
  * `DataFrame` constructor can accept structured / record arrays
  * `Panel` constructor can accept a dict of DataFrame-like objects. Do not
    need to use `from_dict` anymore (`from_dict` is there to stay, though).

API Changes
~~~~~~~~~~~

  * The `DataMatrix` variable now refers to `DataFrame`, will be removed within
    two releases
  * `WidePanel` is now known as `Panel`. The `WidePanel` variable in the pandas
    namespace now refers to the renamed `Panel` class
  * `LongPanel` and `Panel` / `WidePanel` now no longer have a common
    subclass. `LongPanel` is now a subclass of `DataFrame` having a number of
    additional methods and a hierarchical index instead of the old
    `LongPanelIndex` object, which has been removed. Legacy `LongPanel` pickles
    may not load properly
  * Cython is now required to build `pandas` from a development branch. This was
    done to avoid continuing to check in cythonized C files into source
    control. Builds from released source distributions will not require Cython
  * Cython code has been moved up to a top level `pandas/src` directory. Cython
    extension modules have been renamed and promoted from the `lib` subpackage to
    the top level, i.e.

    * `pandas.lib.tseries` -> `pandas._tseries`
    * `pandas.lib.sparse` -> `pandas._sparse`

  * `DataFrame` pickling format has changed. Backwards compatibility for legacy
    pickles is provided, but it's recommended to consider PyTables-based
    `HDFStore` for storing data with a longer expected shelf life
  * A `copy` argument has been added to the `DataFrame` constructor to avoid
    unnecessary copying of data. Data is no longer copied by default when passed
    into the constructor
  * Handling of boolean dtype in `DataFrame` has been improved to support storage
    of boolean data with NA / NaN values. Before it was being converted to float64
    so this should not (in theory) cause API breakage
  * To optimize performance, Index objects now only check that their labels are
    unique when uniqueness matters (i.e. when someone goes to perform a
    lookup). This is a potentially dangerous tradeoff, but will lead to much
    better performance in many places (like groupby).
  * Boolean indexing using Series must now have the same indices (labels)
  * Backwards compatibility support for begin/end/nPeriods keyword arguments in
    DateRange class has been removed
  * More intuitive / shorter filling aliases `ffill` (for `pad`) and `bfill` (for
    `backfill`) have been added to the functions that use them: `reindex`,
    `asfreq`, `fillna`.
  * `pandas.core.mixins` code moved to `pandas.core.generic`
  * `buffer` keyword arguments (e.g. `DataFrame.toString`) renamed to `buf` to
    avoid using Python built-in name
  * `DataFrame.rows()` removed (use `DataFrame.index`)
  * Added deprecation warning to `DataFrame.cols()`, to be removed in next release
  * `DataFrame` deprecations and de-camelCasing: `merge`, `asMatrix`,
    `toDataMatrix`, `_firstTimeWithValue`, `_lastTimeWithValue`, `toRecords`,
    `fromRecords`, `tgroupby`, `toString`
  * `pandas.io.parsers` method deprecations

    * `parseCSV` is now `read_csv` and keyword arguments have been de-camelCased
    * `parseText` is now `read_table`
    * `parseExcel` is replaced by the `ExcelFile` class and its `parse` method

  * `fillMethod` arguments (deprecated in prior release) removed, should be
    replaced with `method`
  * `Series.fill`, `DataFrame.fill`, and `Panel.fill` removed, use `fillna`
    instead
  * `groupby` functions now exclude NA / NaN values from the list of groups. This
    matches R behavior with NAs in factors e.g. with the `tapply` function
  * Removed `parseText`, `parseCSV` and `parseExcel` from pandas namespace
  * `Series.combineFunc` renamed to `Series.combine` and made a bit more general
    with a `fill_value` keyword argument defaulting to NaN
  * Removed `pandas.core.pytools` module. Code has been moved to
    `pandas.core.common`
  * Tacked on `groupName` attribute for groups in GroupBy renamed to `name`
  * Panel/LongPanel `dims` attribute renamed to `shape` to be more conformant
  * Slicing a `Series` returns a view now
  * More Series deprecations / renaming: `toCSV` to `to_csv`, `asOf` to `asof`,
    `merge` to `map`, `applymap` to `apply`, `toDict` to `to_dict`,
    `combineFirst` to `combine_first`. Will print `FutureWarning`.
  * `DataFrame.to_csv` does not write an "index" column label by default
    anymore since the output file can be read back without it. However, there
    is a new ``index_label`` argument. So you can do ``index_label='index'`` to
    emulate the old behavior
  * `datetools.Week` argument renamed from `dayOfWeek` to `weekday`
  * `timeRule` argument in `shift` has been deprecated in favor of using the
    `offset` argument for everything. So you can still pass a time rule string
    to `offset`
  * Added optional `encoding` argument to `read_csv`, `read_table`, `to_csv`,
    `from_csv` to handle unicode in python 2.x

Bug Fixes
~~~~~~~~~

  * Column ordering in `pandas.io.parsers.parseCSV` will match CSV in the presence
    of mixed-type data
  * Fixed handling of Excel 2003 dates in `pandas.io.parsers`
  * `DateRange` caching was happening with high resolution `DateOffset` objects,
    e.g. `DateOffset(seconds=1)`. This has been fixed
  * Fixed __truediv__ issue in `DataFrame`
  * Fixed `DataFrame.toCSV` bug preventing IO round trips in some cases
  * Fixed bug in `Series.plot` causing matplotlib to barf in exceptional cases
  * Disabled `Index` objects from being hashable, like ndarrays
  * Added `__ne__` implementation to `Index` so that operations like ts[ts != idx]
    will work
  * Added `__ne__` implementation to `DataFrame`
  * Bug / unintuitive result when calling `fillna` on unordered labels
  * Bug calling `sum` on boolean DataFrame
  * Bug fix when creating a DataFrame from a dict with scalar values
  * Series.{sum, mean, std, ...} now return NA/NaN when the whole Series is NA
  * NumPy 1.4 through 1.6 compatibility fixes
  * Fixed bug in bias correction in `rolling_cov`, was affecting `rolling_corr`
    too
  * R-square value was incorrect in the presence of fixed and time effects in
    the `PanelOLS` classes
  * `HDFStore` can handle duplicates in table format, will take

**Thanks**

  - Joon Ro
  - Michael Pennington
  - Chris Uga
  - Chris Withers
  - Jeff Reback
  - Ted Square
  - Craig Austin
  - William Ferreira
  - Daniel Fortunov
  - Tony Roberts
  - Martin Felder
  - John Marino
  - Tim McNamara
  - Justin Berka
  - Dieter Vandenbussche
  - Shane Conway
  - Skipper Seabold
  - Chris Jordan-Squire

pandas 0.3.0
------------

**Release date:** February 20, 2011

New features
~~~~~~~~~~~~

  - `corrwith` function to compute column- or row-wise correlations between two
    DataFrame objects
  - Can boolean-index DataFrame objects, e.g. df[df > 2] = 2, px[px > last_px] = 0
  - Added comparison magic methods (__lt__, __gt__, etc.)
  - Flexible explicit arithmetic methods (add, mul, sub, div, etc.)
  - Added `reindex_like` method
  - Added `reindex_like` method to WidePanel
  - Convenience functions for accessing SQL-like databases in `pandas.io.sql`
    module
  - Added (still experimental) HDFStore class for storing pandas data
    structures using HDF5 / PyTables in `pandas.io.pytables` module
  - Added WeekOfMonth date offset
  - `pandas.rpy` (experimental) module created, provide some interfacing /
    conversion between rpy2 and pandas

Improvements to existing features
~~~~~~~~~~~~~~~~~~~~~~~~~~~~~~~~~

  - Unit test coverage: 100% line coverage of core data structures
  - Speed enhancement to rolling_{median, max, min}
  - Column ordering between DataFrame and DataMatrix is now consistent: before
	DataFrame would not respect column order
  - Improved {Series, DataFrame}.plot methods to be more flexible (can pass
	matplotlib Axis arguments, plot DataFrame columns in multiple subplots,
	etc.)

API Changes
~~~~~~~~~~~

  - Exponentially-weighted moment functions in `pandas.stats.moments` have a
    more consistent API and accept a min_periods argument like their regular
    moving counterparts.
  - **fillMethod** argument in Series, DataFrame changed to **method**,
    `FutureWarning` added.
  - **fill** method in Series, DataFrame/DataMatrix, WidePanel renamed to
    **fillna**, `FutureWarning` added to **fill**
  - Renamed **DataFrame.getXS** to **xs**, `FutureWarning` added
  - Removed **cap** and **floor** functions from DataFrame, renamed to
    **clip_upper** and **clip_lower** for consistency with NumPy

Bug Fixes
~~~~~~~~~

  - Fixed bug in IndexableSkiplist Cython code that was breaking rolling_max
    function
  - Numerous numpy.int64-related indexing fixes
  - Several NumPy 1.4.0 NaN-handling fixes
  - Bug fixes to pandas.io.parsers.parseCSV
  - Fixed `DateRange` caching issue with unusual date offsets
  - Fixed bug in `DateRange.union`
  - Fixed corner case in `IndexableSkiplist` implementation<|MERGE_RESOLUTION|>--- conflicted
+++ resolved
@@ -470,12 +470,9 @@
   - Fixed ``copy()`` to shallow copy axes/indices as well and thereby keep
     separate metadata. (:issue:`4202`, :issue:`4830`)
   - Fixed skiprows option in Python parser for read_csv (:issue:`4382`)
-<<<<<<< HEAD
   - Fixed bug preventing ``cut`` from working with ``np.inf`` levels without
     explicitly passing labels (:issue:`3415`)
-=======
   - Fixed wrong check for overlapping in ``DatetimeIndex.union`` (:issue:`4564`)
->>>>>>> 3584e503
 
 pandas 0.12.0
 -------------
